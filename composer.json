--- conflicted
+++ resolved
@@ -12,17 +12,6 @@
     ],
     "require": {
         "php": ">=7.0.0",
-<<<<<<< HEAD
-        "ext-mbstring": "*",
-        "ext-pdo_mysql": "*",
-        "ext-zip": "*",
-        "aws/aws-sdk-php": "3.26.5",
-        "barryvdh/laravel-debugbar": "2.3.2",
-        "daneeveritt/login-notifications": "1.0.0",
-        "doctrine/dbal": "2.5.12",
-        "edvinaskrucas/settings": "2.0.0",
-        "fideloper/proxy": "3.3.0",
-=======
         "aws/aws-sdk-php": "3.29.7",
         "barryvdh/laravel-debugbar": "2.4.0",
         "daneeveritt/login-notifications": "1.0.0",
@@ -32,7 +21,6 @@
         "ext-zip": "*",
         "ext-pdo_mysql": "*",
         "fideloper/proxy": "3.3.3",
->>>>>>> ddb98df4
         "guzzlehttp/guzzle": "6.2.3",
         "igaster/laravel-theme": "1.16.0",
         "laracasts/utilities": "2.1.0",
@@ -46,13 +34,9 @@
         "predis/predis": "1.1.1",
         "prologue/alerts": "0.4.1",
         "s1lentium/iptools": "1.1.0",
-<<<<<<< HEAD
         "sofa/eloquence": "5.4.1",
-        "spatie/laravel-fractal": "4.0.0",
+        "spatie/laravel-fractal": "4.0.1",
         "watson/validating": "3.0.1",
-=======
-        "spatie/laravel-fractal": "4.0.1",
->>>>>>> ddb98df4
         "webpatser/laravel-uuid": "2.0.1"
     },
     "require-dev": {
