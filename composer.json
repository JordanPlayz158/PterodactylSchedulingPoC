{
    "name": "pterodactyl/panel",
    "description": "The free, open-source game management panel. Supporting Minecraft, Spigot, BungeeCord, and SRCDS servers.",
    "license": "MIT",
    "authors": [
        {
            "name": "Matthew Penner",
            "email": "matthew@pterodactyl.io",
            "homepage": "https://github.com/matthewpi",
            "role": "Lead Developer"
        },
        {
            "name": "Dane Everitt",
            "email": "dane@daneeveritt.com",
            "homepage": "https://github.com/DaneEveritt",
            "role": "Developer"
        }
    ],
    "require": {
        "php": "^8.1 || ^8.2",
        "ext-json": "*",
        "ext-mbstring": "*",
        "ext-pdo": "*",
        "ext-pdo_mysql": "*",
        "ext-posix": "*",
        "ext-zip": "*",
        "aws/aws-sdk-php": "~3.260.1",
        "doctrine/dbal": "~3.6.0",
        "guzzlehttp/guzzle": "~7.5.0",
        "hashids/hashids": "~5.0.0",
        "laracasts/utilities": "~3.2.2",
        "laravel/framework": "~10.1.3",
        "laravel/helpers": "~1.6.0",
        "laravel/sanctum": "~3.2.1",
        "laravel/tinker": "~2.8.1",
        "laravel/ui": "~4.2.1",
        "lcobucci/jwt": "~4.3.0",
        "league/flysystem-aws-s3-v3": "~3.12.2",
        "league/flysystem-memory": "~3.10.3",
        "matriphe/iso-639": "~1.2",
        "phpseclib/phpseclib": "~3.0.18",
        "pragmarx/google2fa": "~8.0.0",
        "predis/predis": "~2.1.1",
        "prologue/alerts": "~1.1.0",
        "psr/cache": "~3.0.0",
        "s1lentium/iptools": "~1.2.0",
        "spatie/laravel-fractal": "~6.0.3",
        "spatie/laravel-query-builder": "~5.1.2",
        "staudenmeir/belongs-to-through": "~2.13",
        "symfony/http-client": "~6.2.6",
        "symfony/mailgun-mailer": "~6.2.5",
        "symfony/postmark-mailer": "~6.2.5",
        "symfony/yaml": "~6.2.5",
        "webmozart/assert": "~1.11.0"
    },
    "require-dev": {
<<<<<<< HEAD
        "barryvdh/laravel-ide-helper": "~2.12.3",
        "fakerphp/faker": "~1.20",
        "friendsofphp/php-cs-fixer": "~3.11",
        "itsgoingd/clockwork": "~5.1",
        "laravel/dusk": "^7.1",
        "mockery/mockery": "~1.5",
        "nunomaduro/collision": "~6.3",
        "php-mock/php-mock-phpunit": "~2.6",
        "phpunit/phpunit": "~9.5",
        "spatie/laravel-ignition": "~1.5"
=======
        "barryvdh/laravel-ide-helper": "~2.13.0",
        "fakerphp/faker": "~1.21.0",
        "friendsofphp/php-cs-fixer": "~3.14.4",
        "itsgoingd/clockwork": "~5.1.12",
        "laravel/sail": "~1.21.0",
        "mockery/mockery": "~1.5.1",
        "nunomaduro/collision": "~7.0.5",
        "phpunit/phpunit": "~10.0.11",
        "spatie/laravel-ignition": "~2.0.0"
>>>>>>> f0489f67
    },
    "autoload": {
        "files": [
            "app/helpers.php"
        ],
        "psr-4": {
            "Pterodactyl\\": "app/",
            "Database\\Factories\\": "database/Factories/",
            "Database\\Seeders\\": "database/Seeders/"
        }
    },
    "autoload-dev": {
        "psr-4": {
            "Pterodactyl\\Tests\\": "tests/"
        }
    },
    "scripts": {
        "cs:fix": "php-cs-fixer fix",
        "cs:check": "php-cs-fixer fix --dry-run --diff --verbose",
        "post-autoload-dump": [
            "Illuminate\\Foundation\\ComposerScripts::postAutoloadDump",
            "@php artisan package:discover --ansi || true"
        ],
        "post-root-package-install": [
            "@php -r \"file_exists('.env') || copy('.env.example', '.env');\""
        ],
        "post-create-project-cmd": [
            "@php artisan key:generate --ansi"
        ]
    },
    "config": {
        "optimize-autoloader": true,
        "preferred-install": "dist",
        "sort-packages": true,
        "platform": {
            "php": "8.1.0"
        }
    },
    "minimum-stability": "stable",
    "prefer-stable": true
}<|MERGE_RESOLUTION|>--- conflicted
+++ resolved
@@ -54,28 +54,16 @@
         "webmozart/assert": "~1.11.0"
     },
     "require-dev": {
-<<<<<<< HEAD
-        "barryvdh/laravel-ide-helper": "~2.12.3",
-        "fakerphp/faker": "~1.20",
-        "friendsofphp/php-cs-fixer": "~3.11",
-        "itsgoingd/clockwork": "~5.1",
-        "laravel/dusk": "^7.1",
-        "mockery/mockery": "~1.5",
-        "nunomaduro/collision": "~6.3",
-        "php-mock/php-mock-phpunit": "~2.6",
-        "phpunit/phpunit": "~9.5",
-        "spatie/laravel-ignition": "~1.5"
-=======
         "barryvdh/laravel-ide-helper": "~2.13.0",
         "fakerphp/faker": "~1.21.0",
         "friendsofphp/php-cs-fixer": "~3.14.4",
         "itsgoingd/clockwork": "~5.1.12",
+        "laravel/dusk": "^7.12",
         "laravel/sail": "~1.21.0",
         "mockery/mockery": "~1.5.1",
         "nunomaduro/collision": "~7.0.5",
         "phpunit/phpunit": "~10.0.11",
         "spatie/laravel-ignition": "~2.0.0"
->>>>>>> f0489f67
     },
     "autoload": {
         "files": [
