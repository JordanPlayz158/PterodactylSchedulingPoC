{
    "name": "pterodactyl/panel",
    "description": "The free, open-source game management panel. Supporting Minecraft, Spigot, BungeeCord, and SRCDS servers.",
    "license": "MIT",
    "authors": [
        {
            "name": "Matthew Penner",
            "email": "matthew@pterodactyl.io",
            "homepage": "https://github.com/matthewpi",
            "role": "Lead Developer"
        },
        {
            "name": "Dane Everitt",
            "email": "dane@daneeveritt.com",
            "homepage": "https://github.com/DaneEveritt",
            "role": "Developer"
        }
    ],
    "require": {
        "php": "^8.1 || ^8.2",
        "ext-json": "*",
        "ext-mbstring": "*",
        "ext-pdo": "*",
        "ext-pdo_mysql": "*",
        "ext-posix": "*",
        "ext-zip": "*",
        "aws/aws-sdk-php": "~3.253",
        "doctrine/dbal": "~3.5",
        "guzzlehttp/guzzle": "~7.5",
        "hashids/hashids": "~4.1",
        "laracasts/utilities": "~3.2",
        "laravel/framework": "~9.43",
        "laravel/helpers": "~1.5",
        "laravel/sanctum": "~3.0",
        "laravel/tinker": "~2.7",
        "laravel/ui": "~4.1",
        "lcobucci/jwt": "~4.2",
        "league/flysystem-aws-s3-v3": "~3.10",
        "league/flysystem-memory": "~3.10",
        "matriphe/iso-639": "~1.2",
        "nyholm/psr7": "~1.5",
        "phpseclib/phpseclib": "~3.0",
        "pragmarx/google2fa": "~8.0",
        "predis/predis": "~2.0",
        "psr/cache": "~3.0",
        "s1lentium/iptools": "~1.1",
        "spatie/laravel-fractal": "~6.0",
        "spatie/laravel-query-builder": "~5.1",
        "staudenmeir/belongs-to-through": "~2.12",
        "symfony/http-client": "~6.0",
        "symfony/mailgun-mailer": "~6.0",
        "symfony/postmark-mailer": "~6.0",
<<<<<<< HEAD
        "symfony/psr-http-message-bridge": "~2.1",
        "symfony/yaml": "~5.4",
        "web-auth/webauthn-lib": "~4.3",
=======
        "symfony/yaml": "~6.0",
>>>>>>> 0b237071
        "webmozart/assert": "~1.11"
    },
    "require-dev": {
        "barryvdh/laravel-ide-helper": "~2.12.3",
        "fakerphp/faker": "~1.20",
        "friendsofphp/php-cs-fixer": "~3.11",
        "itsgoingd/clockwork": "~5.1",
        "laravel/sail": "~1.16",
        "mockery/mockery": "~1.5",
        "nunomaduro/collision": "~6.3",
        "nunomaduro/larastan": "^2.0",
        "phpstan/phpstan": "~1.9",
        "php-mock/php-mock-phpunit": "~2.6",
        "phpunit/phpunit": "~9.5",
        "spatie/laravel-ignition": "~1.5"
    },
    "autoload": {
        "files": [
            "app/helpers.php"
        ],
        "psr-4": {
            "Pterodactyl\\": "app/",
            "Database\\Factories\\": "database/Factories/",
            "Database\\Seeders\\": "database/Seeders/"
        }
    },
    "autoload-dev": {
        "psr-4": {
            "Pterodactyl\\Tests\\": "tests/"
        }
    },
    "scripts": {
        "cs:fix": "php-cs-fixer fix",
        "cs:check": "php-cs-fixer fix --dry-run --diff --verbose",
        "post-root-package-install": [
            "@php -r \"file_exists('.env') || copy('.env.example', '.env');\""
        ],
        "post-create-project-cmd": [
            "@php artisan key:generate"
        ],
        "post-autoload-dump": [
            "Illuminate\\Foundation\\ComposerScripts::postAutoloadDump",
            "@php artisan package:discover || true"
        ]
    },
    "prefer-stable": true,
    "config": {
        "optimize-autoloader": true,
        "preferred-install": "dist",
        "sort-packages": true,
        "platform": {
            "php": "8.1.0"
        }
    }
}<|MERGE_RESOLUTION|>--- conflicted
+++ resolved
@@ -50,13 +50,9 @@
         "symfony/http-client": "~6.0",
         "symfony/mailgun-mailer": "~6.0",
         "symfony/postmark-mailer": "~6.0",
-<<<<<<< HEAD
         "symfony/psr-http-message-bridge": "~2.1",
-        "symfony/yaml": "~5.4",
+        "symfony/yaml": "~6.0",
         "web-auth/webauthn-lib": "~4.3",
-=======
-        "symfony/yaml": "~6.0",
->>>>>>> 0b237071
         "webmozart/assert": "~1.11"
     },
     "require-dev": {
