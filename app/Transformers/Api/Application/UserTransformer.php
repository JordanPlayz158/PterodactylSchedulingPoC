--- conflicted
+++ resolved
@@ -24,12 +24,6 @@
 
     /**
      * Return a transformed User model that can be consumed by external services.
-<<<<<<< HEAD
-     *
-     * @param \Pterodactyl\Models\User $model
-     * @return array
-=======
->>>>>>> c449ca51
      */
     public function transform(User $model): array
     {
@@ -54,11 +48,6 @@
     /**
      * Return the servers associated with this user.
      *
-<<<<<<< HEAD
-     * @param \Pterodactyl\Models\User $user
-     *
-=======
->>>>>>> c449ca51
      * @return \League\Fractal\Resource\Collection|\League\Fractal\Resource\NullResource
      *
      * @throws \Illuminate\Contracts\Container\BindingResolutionException
