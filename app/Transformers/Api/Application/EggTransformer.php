--- conflicted
+++ resolved
@@ -31,11 +31,6 @@
      * Transform an Egg model into a representation that can be consumed by
      * the application api.
      *
-<<<<<<< HEAD
-     * @param \Pterodactyl\Models\Egg $model
-     *
-=======
->>>>>>> c449ca51
      * @return array
      */
     public function transform(Egg $model)
@@ -76,15 +71,9 @@
     /**
      * Include the Nest relationship for the given Egg in the transformation.
      *
-<<<<<<< HEAD
-     * @param \Pterodactyl\Models\Egg $model
-     *
-=======
->>>>>>> c449ca51
      * @return \League\Fractal\Resource\Item|\League\Fractal\Resource\NullResource
      *
      * @throws \Pterodactyl\Exceptions\Transformer\InvalidTransformerLevelException
-     * @throws \Illuminate\Contracts\Container\BindingResolutionException
      */
     public function includeNest(Egg $model)
     {
@@ -100,15 +89,9 @@
     /**
      * Include the Servers relationship for the given Egg in the transformation.
      *
-<<<<<<< HEAD
-     * @param \Pterodactyl\Models\Egg $model
-     *
-=======
->>>>>>> c449ca51
      * @return \League\Fractal\Resource\Collection|\League\Fractal\Resource\NullResource
      *
      * @throws \Pterodactyl\Exceptions\Transformer\InvalidTransformerLevelException
-     * @throws \Illuminate\Contracts\Container\BindingResolutionException
      */
     public function includeServers(Egg $model)
     {
@@ -125,11 +108,6 @@
      * Include more detailed information about the configuration if this Egg is
      * extending another.
      *
-<<<<<<< HEAD
-     * @param \Pterodactyl\Models\Egg $model
-     *
-=======
->>>>>>> c449ca51
      * @return \League\Fractal\Resource\Item|\League\Fractal\Resource\NullResource
      */
     public function includeConfig(Egg $model)
@@ -154,11 +132,6 @@
      * Include more detailed information about the script configuration if the
      * Egg is extending another.
      *
-<<<<<<< HEAD
-     * @param \Pterodactyl\Models\Egg $model
-     *
-=======
->>>>>>> c449ca51
      * @return \League\Fractal\Resource\Item|\League\Fractal\Resource\NullResource
      */
     public function includeScript(Egg $model)
@@ -182,15 +155,9 @@
     /**
      * Include the variables that are defined for this Egg.
      *
-<<<<<<< HEAD
-     * @param \Pterodactyl\Models\Egg $model
-     *
-=======
->>>>>>> c449ca51
      * @return \League\Fractal\Resource\Collection|\League\Fractal\Resource\NullResource
      *
      * @throws \Pterodactyl\Exceptions\Transformer\InvalidTransformerLevelException
-     * @throws \Illuminate\Contracts\Container\BindingResolutionException
      */
     public function includeVariables(Egg $model)
     {
