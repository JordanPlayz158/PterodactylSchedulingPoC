--- conflicted
+++ resolved
@@ -50,22 +50,13 @@
             'description' => $model->description,
             'status' => $model->status,
             'limits' => [
-<<<<<<< HEAD
                 'memory' => $model->memory,
                 'swap' => $model->swap,
                 'disk' => $model->disk,
                 'io' => $model->io,
                 'cpu' => $model->cpu,
                 'threads' => $model->threads,
-=======
-                'memory' => $server->memory,
-                'swap' => $server->swap,
-                'disk' => $server->disk,
-                'io' => $server->io,
-                'cpu' => $server->cpu,
-                'threads' => $server->threads,
-                'oom_disabled' => $server->oom_disabled,
->>>>>>> 5fdb0a59
+                'oom_disabled' => $model->oom_disabled,
             ],
             'feature_limits' => [
                 'databases' => $model->database_limit,
@@ -82,7 +73,6 @@
                 'image' => $model->image,
                 'environment' => $this->environmentService->handle($model),
             ],
-            'oom_killer' => !$model->oom_disabled,
             'updated_at' => self::formatTimestamp($model->updated_at),
             'created_at' => self::formatTimestamp($model->created_at),
         ];
