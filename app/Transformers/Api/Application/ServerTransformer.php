--- conflicted
+++ resolved
@@ -49,13 +49,6 @@
 
     /**
      * Return a generic transformed server array.
-<<<<<<< HEAD
-     *
-     * @param \Pterodactyl\Models\Server $model
-     *
-     * @return array
-=======
->>>>>>> c449ca51
      */
     public function transform(Server $model): array
     {
@@ -107,15 +100,9 @@
     /**
      * Return a generic array of allocations for this server.
      *
-<<<<<<< HEAD
-     * @param \Pterodactyl\Models\Server $server
-     *
-=======
->>>>>>> c449ca51
-     * @return \League\Fractal\Resource\Collection|\League\Fractal\Resource\NullResource
-     *
-     * @throws \Pterodactyl\Exceptions\Transformer\InvalidTransformerLevelException
-     * @throws \Illuminate\Contracts\Container\BindingResolutionException
+     * @return \League\Fractal\Resource\Collection|\League\Fractal\Resource\NullResource
+     *
+     * @throws \Pterodactyl\Exceptions\Transformer\InvalidTransformerLevelException
      */
     public function includeAllocations(Server $server)
     {
@@ -131,15 +118,9 @@
     /**
      * Return a generic array of data about subusers for this server.
      *
-<<<<<<< HEAD
-     * @param \Pterodactyl\Models\Server $server
-     *
-=======
->>>>>>> c449ca51
-     * @return \League\Fractal\Resource\Collection|\League\Fractal\Resource\NullResource
-     *
-     * @throws \Pterodactyl\Exceptions\Transformer\InvalidTransformerLevelException
-     * @throws \Illuminate\Contracts\Container\BindingResolutionException
+     * @return \League\Fractal\Resource\Collection|\League\Fractal\Resource\NullResource
+     *
+     * @throws \Pterodactyl\Exceptions\Transformer\InvalidTransformerLevelException
      */
     public function includeSubusers(Server $server)
     {
@@ -155,15 +136,9 @@
     /**
      * Return a generic array of data about subusers for this server.
      *
-<<<<<<< HEAD
-     * @param \Pterodactyl\Models\Server $server
-     *
-=======
->>>>>>> c449ca51
-     * @return \League\Fractal\Resource\Item|\League\Fractal\Resource\NullResource
-     *
-     * @throws \Pterodactyl\Exceptions\Transformer\InvalidTransformerLevelException
-     * @throws \Illuminate\Contracts\Container\BindingResolutionException
+     * @return \League\Fractal\Resource\Item|\League\Fractal\Resource\NullResource
+     *
+     * @throws \Pterodactyl\Exceptions\Transformer\InvalidTransformerLevelException
      */
     public function includeUser(Server $server)
     {
@@ -179,15 +154,9 @@
     /**
      * Return a generic array with nest information for this server.
      *
-<<<<<<< HEAD
-     * @param \Pterodactyl\Models\Server $server
-     *
-=======
->>>>>>> c449ca51
-     * @return \League\Fractal\Resource\Item|\League\Fractal\Resource\NullResource
-     *
-     * @throws \Pterodactyl\Exceptions\Transformer\InvalidTransformerLevelException
-     * @throws \Illuminate\Contracts\Container\BindingResolutionException
+     * @return \League\Fractal\Resource\Item|\League\Fractal\Resource\NullResource
+     *
+     * @throws \Pterodactyl\Exceptions\Transformer\InvalidTransformerLevelException
      */
     public function includeNest(Server $server)
     {
@@ -203,15 +172,9 @@
     /**
      * Return a generic array with egg information for this server.
      *
-<<<<<<< HEAD
-     * @param \Pterodactyl\Models\Server $server
-     *
-=======
->>>>>>> c449ca51
-     * @return \League\Fractal\Resource\Item|\League\Fractal\Resource\NullResource
-     *
-     * @throws \Pterodactyl\Exceptions\Transformer\InvalidTransformerLevelException
-     * @throws \Illuminate\Contracts\Container\BindingResolutionException
+     * @return \League\Fractal\Resource\Item|\League\Fractal\Resource\NullResource
+     *
+     * @throws \Pterodactyl\Exceptions\Transformer\InvalidTransformerLevelException
      */
     public function includeEgg(Server $server)
     {
@@ -227,15 +190,9 @@
     /**
      * Return a generic array of data about subusers for this server.
      *
-<<<<<<< HEAD
-     * @param \Pterodactyl\Models\Server $server
-     *
-=======
->>>>>>> c449ca51
-     * @return \League\Fractal\Resource\Collection|\League\Fractal\Resource\NullResource
-     *
-     * @throws \Pterodactyl\Exceptions\Transformer\InvalidTransformerLevelException
-     * @throws \Illuminate\Contracts\Container\BindingResolutionException
+     * @return \League\Fractal\Resource\Collection|\League\Fractal\Resource\NullResource
+     *
+     * @throws \Pterodactyl\Exceptions\Transformer\InvalidTransformerLevelException
      */
     public function includeVariables(Server $server)
     {
@@ -251,15 +208,9 @@
     /**
      * Return a generic array with location information for this server.
      *
-<<<<<<< HEAD
-     * @param \Pterodactyl\Models\Server $server
-     *
-=======
->>>>>>> c449ca51
-     * @return \League\Fractal\Resource\Item|\League\Fractal\Resource\NullResource
-     *
-     * @throws \Pterodactyl\Exceptions\Transformer\InvalidTransformerLevelException
-     * @throws \Illuminate\Contracts\Container\BindingResolutionException
+     * @return \League\Fractal\Resource\Item|\League\Fractal\Resource\NullResource
+     *
+     * @throws \Pterodactyl\Exceptions\Transformer\InvalidTransformerLevelException
      */
     public function includeLocation(Server $server)
     {
@@ -275,15 +226,9 @@
     /**
      * Return a generic array with node information for this server.
      *
-<<<<<<< HEAD
-     * @param \Pterodactyl\Models\Server $server
-     *
-=======
->>>>>>> c449ca51
-     * @return \League\Fractal\Resource\Item|\League\Fractal\Resource\NullResource
-     *
-     * @throws \Pterodactyl\Exceptions\Transformer\InvalidTransformerLevelException
-     * @throws \Illuminate\Contracts\Container\BindingResolutionException
+     * @return \League\Fractal\Resource\Item|\League\Fractal\Resource\NullResource
+     *
+     * @throws \Pterodactyl\Exceptions\Transformer\InvalidTransformerLevelException
      */
     public function includeNode(Server $server)
     {
@@ -299,15 +244,9 @@
     /**
      * Return a generic array with database information for this server.
      *
-<<<<<<< HEAD
-     * @param \Pterodactyl\Models\Server $server
-     *
-=======
->>>>>>> c449ca51
-     * @return \League\Fractal\Resource\Collection|\League\Fractal\Resource\NullResource
-     *
-     * @throws \Pterodactyl\Exceptions\Transformer\InvalidTransformerLevelException
-     * @throws \Illuminate\Contracts\Container\BindingResolutionException
+     * @return \League\Fractal\Resource\Collection|\League\Fractal\Resource\NullResource
+     *
+     * @throws \Pterodactyl\Exceptions\Transformer\InvalidTransformerLevelException
      */
     public function includeDatabases(Server $server)
     {
