--- conflicted
+++ resolved
@@ -29,6 +29,8 @@
 
     /**
      * Return the resource name for the JSONAPI output.
+     *
+     * @return string
      */
     abstract public function getResourceName(): string;
 
@@ -46,11 +48,8 @@
     /**
      * Set the HTTP request class being used for this request.
      *
-<<<<<<< HEAD
      * @param \Pterodactyl\Models\ApiKey $key
      *
-=======
->>>>>>> c449ca51
      * @return $this
      */
     public function setKey(ApiKey $key)
@@ -62,6 +61,8 @@
 
     /**
      * Return the request instance being used for this transformer.
+     *
+     * @return \Pterodactyl\Models\ApiKey
      */
     public function getKey(): ApiKey
     {
@@ -96,13 +97,10 @@
      * Determine if the API key loaded onto the transformer has permission
      * to access a different resource. This is used when including other
      * models on a transformation request.
-<<<<<<< HEAD
      *
      * @param string $resource
      *
      * @return bool
-=======
->>>>>>> c449ca51
      */
     protected function authorize(string $resource): bool
     {
@@ -117,12 +115,9 @@
      * Create a new instance of the transformer and pass along the currently
      * set API key.
      *
-<<<<<<< HEAD
      * @param string $abstract
      * @param array $parameters
      *
-=======
->>>>>>> c449ca51
      * @return \Pterodactyl\Transformers\Api\Application\BaseTransformer
      *
      * @throws \Illuminate\Contracts\Container\BindingResolutionException
@@ -134,7 +129,7 @@
         $transformer = Container::getInstance()->makeWith($abstract, $parameters);
         $transformer->setKey($this->getKey());
 
-        if (!$transformer instanceof self) {
+        if (! $transformer instanceof self) {
             throw new InvalidTransformerLevelException('Calls to ' . __METHOD__ . ' must return a transformer that is an instance of ' . __CLASS__);
         }
 
@@ -143,13 +138,10 @@
 
     /**
      * Return an ISO-8601 formatted timestamp to use in the API response.
-<<<<<<< HEAD
      *
      * @param string $timestamp
      *
      * @return string
-=======
->>>>>>> c449ca51
      */
     protected function formatTimestamp(string $timestamp): string
     {
