<?php
/**
 * Pterodactyl - Panel
 * Copyright (c) 2015 - 2017 Dane Everitt <dane@daneeveritt.com>.
 *
 * This software is licensed under the terms of the MIT license.
 * https://opensource.org/licenses/MIT
 */

namespace Pterodactyl\Repositories\Eloquent;

use Pterodactyl\Models\Nest;
use Pterodactyl\Contracts\Repository\NestRepositoryInterface;
use Pterodactyl\Exceptions\Repository\RecordNotFoundException;

class NestRepository extends EloquentRepository implements NestRepositoryInterface
{
    /**
     * Return the model backing this repository.
     *
     * @return string
     */
    public function model()
    {
        return Nest::class;
    }

    /**
     * Return a nest or all nests with their associated eggs and variables.
     *
<<<<<<< HEAD
     * @param int|null $id
=======
     * @param int $id
>>>>>>> c449ca51
     *
     * @return \Illuminate\Database\Eloquent\Collection|\Pterodactyl\Models\Nest
     *
     * @throws \Pterodactyl\Exceptions\Repository\RecordNotFoundException
     */
    public function getWithEggs(int $id = null)
    {
        $instance = $this->getBuilder()->with('eggs', 'eggs.variables');

        if (!is_null($id)) {
            $instance = $instance->find($id, $this->getColumns());
            if (!$instance) {
                throw new RecordNotFoundException();
            }

            return $instance;
        }

        return $instance->get($this->getColumns());
    }

    /**
     * Return a nest or all nests and the count of eggs and servers for that nest.
     *
     * @return \Pterodactyl\Models\Nest|\Illuminate\Database\Eloquent\Collection
     *
     * @throws \Pterodactyl\Exceptions\Repository\RecordNotFoundException
     */
    public function getWithCounts(int $id = null)
    {
        $instance = $this->getBuilder()->withCount(['eggs', 'servers']);

        if (!is_null($id)) {
            $instance = $instance->find($id, $this->getColumns());
            if (!$instance) {
                throw new RecordNotFoundException();
            }

            return $instance;
        }

        return $instance->get($this->getColumns());
    }

    /**
     * Return a nest along with its associated eggs and the servers relation on those eggs.
     *
     * @throws \Pterodactyl\Exceptions\Repository\RecordNotFoundException
     */
    public function getWithEggServers(int $id): Nest
    {
        $instance = $this->getBuilder()->with('eggs.servers')->find($id, $this->getColumns());
        if (!$instance) {
            throw new RecordNotFoundException();
        }

        /* @var Nest $instance */
        return $instance;
    }
}<|MERGE_RESOLUTION|>--- conflicted
+++ resolved
@@ -28,11 +28,7 @@
     /**
      * Return a nest or all nests with their associated eggs and variables.
      *
-<<<<<<< HEAD
      * @param int|null $id
-=======
-     * @param int $id
->>>>>>> c449ca51
      *
      * @return \Illuminate\Database\Eloquent\Collection|\Pterodactyl\Models\Nest
      *
