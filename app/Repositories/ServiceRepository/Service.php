--- conflicted
+++ resolved
@@ -26,12 +26,8 @@
 
 use DB;
 use Uuid;
-<<<<<<< HEAD
 use Storage;
-
-=======
 use Validator;
->>>>>>> c3775f41
 use Pterodactyl\Models;
 use Pterodactyl\Exceptions\DisplayException;
 use Pterodactyl\Exceptions\DisplayValidationException;
@@ -122,7 +118,6 @@
             throw $ex;
         }
     }
-<<<<<<< HEAD
 
     public function updateFile($id, array $data)
     {
@@ -150,7 +145,4 @@
         }
 
     }
-
-=======
->>>>>>> c3775f41
 }