<?php
/**
 * Pterodactyl - Panel
 * Copyright (c) 2015 - 2016 Dane Everitt <dane@daneeveritt.com>.
 *
 * Permission is hereby granted, free of charge, to any person obtaining a copy
 * of this software and associated documentation files (the "Software"), to deal
 * in the Software without restriction, including without limitation the rights
 * to use, copy, modify, merge, publish, distribute, sublicense, and/or sell
 * copies of the Software, and to permit persons to whom the Software is
 * furnished to do so, subject to the following conditions:
 *
 * The above copyright notice and this permission notice shall be included in all
 * copies or substantial portions of the Software.
 *
 * THE SOFTWARE IS PROVIDED "AS IS", WITHOUT WARRANTY OF ANY KIND, EXPRESS OR
 * IMPLIED, INCLUDING BUT NOT LIMITED TO THE WARRANTIES OF MERCHANTABILITY,
 * FITNESS FOR A PARTICULAR PURPOSE AND NONINFRINGEMENT. IN NO EVENT SHALL THE
 * AUTHORS OR COPYRIGHT HOLDERS BE LIABLE FOR ANY CLAIM, DAMAGES OR OTHER
 * LIABILITY, WHETHER IN AN ACTION OF CONTRACT, TORT OR OTHERWISE, ARISING FROM,
 * OUT OF OR IN CONNECTION WITH THE SOFTWARE OR THE USE OR OTHER DEALINGS IN THE
 * SOFTWARE.
 */

namespace Pterodactyl\Repositories;

use DB;
use Log;
use Crypt;
use Validator;
use Pterodactyl\Models;
use Pterodactyl\Events\ServerDeleted;
use Pterodactyl\Services\UuidService;
use Pterodactyl\Services\DeploymentService;
use Pterodactyl\Exceptions\DisplayException;
use Pterodactyl\Notifications\ServerCreated;
use Pterodactyl\Exceptions\DisplayValidationException;

class ServerRepository
{
    protected $daemonPermissions = [
        's:*',
    ];

    public function __construct()
    {
        //
    }

    /**
     * Generates a SFTP username for a server given a server name.
     * format: mumble_67c7a4b0.
     *
     * @param  string $name
     * @param  string $uuid
     * @return string
     */
    protected function generateSFTPUsername($name, $uuid = null)
    {
        $uuid = is_null($uuid) ? str_random(8) : $uuid;

        return strtolower(substr(preg_replace('/\s+/', '', $name), 0, 6) . '_' . $uuid);
    }

    /**
     * Adds a new server to the system.
     * @param   array  $data  An array of data descriptors for creating the server. These should align to the columns in the database.
     * @return  int
     */
    public function create(array $data)
    {

        // Validate Fields
        $validator = Validator::make($data, [
            'owner' => 'bail|required',
            'name' => 'required|regex:/^([\w -]{4,35})$/',
            'memory' => 'required|numeric|min:0',
            'swap' => 'required|numeric|min:-1',
            'io' => 'required|numeric|min:10|max:1000',
            'cpu' => 'required|numeric|min:0',
            'disk' => 'required|numeric|min:0',
            'service' => 'bail|required|numeric|min:1|exists:services,id',
            'option' => 'bail|required|numeric|min:1|exists:service_options,id',
            'pack' => 'bail|required|numeric|min:0',
            'startup' => 'string',
            'custom_image_name' => 'required_if:use_custom_image,on',
            'auto_deploy' => 'sometimes|boolean',
            'custom_id' => 'sometimes|required|numeric|unique:servers,id',
        ]);

        $validator->sometimes('node', 'bail|required|numeric|min:1|exists:nodes,id', function ($input) {
            return ! ($input->auto_deploy);
        });

        $validator->sometimes('ip', 'required|ip', function ($input) {
            return ! $input->auto_deploy && ! $input->allocation;
        });

        $validator->sometimes('port', 'required|numeric|min:1|max:65535', function ($input) {
            return ! $input->auto_deploy && ! $input->allocation;
        });

        $validator->sometimes('allocation', 'numeric|exists:allocations,id', function ($input) {
            return ! ($input->auto_deploy || ($input->port && $input->ip));
        });

        // Run validator, throw catchable and displayable exception if it fails.
        // Exception includes a JSON result of failed validation rules.
        if ($validator->fails()) {
            throw new DisplayValidationException($validator->errors());
        }

        if (is_int($data['owner'])) {
            $user = Models\User::select('id', 'email')->where('id', $data['owner'])->first();
        } else {
            $user = Models\User::select('id', 'email')->where('email', $data['owner'])->first();
        }

        if (! $user) {
            throw new DisplayException('The user id or email passed to the function was not found on the system.');
        }

        $autoDeployed = false;
        if (isset($data['auto_deploy']) && in_array($data['auto_deploy'], [true, 1, '1'])) {
            // This is an auto-deployment situation
            // Ignore any other passed node data
            unset($data['node'], $data['ip'], $data['port'], $data['allocation']);

            $autoDeployed = true;
            $node = DeploymentService::smartRandomNode($data['memory'], $data['disk'], $data['location']);
            $allocation = DeploymentService::randomAllocation($node->id);
        } else {
            $node = Models\Node::getByID($data['node']);
        }

        // Verify IP & Port are a.) free and b.) assigned to the node.
        // We know the node exists because of 'exists:nodes,id' in the validation
        if (! $autoDeployed) {
            if (! isset($data['allocation'])) {
                $allocation = Models\Allocation::where('ip', $data['ip'])->where('port', $data['port'])->where('node', $data['node'])->whereNull('assigned_to')->first();
            } else {
                $allocation = Models\Allocation::where('id', $data['allocation'])->where('node', $data['node'])->whereNull('assigned_to')->first();
            }
        }

        // Something failed in the query, either that combo doesn't exist, or it is in use.
        if (! $allocation) {
            throw new DisplayException('The selected IP/Port combination or Allocation ID is either already in use, or unavaliable for this node.');
        }

        // Validate those Service Option Variables
        // We know the service and option exists because of the validation.
        // We need to verify that the option exists for the service, and then check for
        // any required variable fields. (fields are labeled env_<env_variable>)
        $option = Models\ServiceOptions::where('id', $data['option'])->where('parent_service', $data['service'])->first();
        if (! $option) {
            throw new DisplayException('The requested service option does not exist for the specified service.');
        }

        // Validate the Pack
        if ($data['pack'] === 0) {
            $data['pack'] = null;
        }

        if (!is_null($data['pack'])) {
            $pack = Models\ServicePack::where('id', $data['pack'])->where('option', $data['option'])->first();
            if (!$pack) {
                throw new DisplayException('The requested service pack does not seem to exist for this combination.');
            }
        }

        // Load up the Service Information
        $service = Models\Service::find($option->parent_service);

        // Check those Variables
        $variables = Models\ServiceVariables::where('option_id', $data['option'])->get();
        $variableList = [];
        if ($variables) {
            foreach ($variables as $variable) {

                // Is the variable required?
                if (! $data['env_' . $variable->env_variable]) {
                    if ($variable->required === 1) {
                        throw new DisplayException('A required service option variable field (env_' . $variable->env_variable . ') was missing from the request.');
                    }
                    $variableList[] = [
                        'id' => $variable->id,
                        'env' => $variable->env_variable,
                        'val' => $variable->default_value,
                    ];
                    continue;
                }

                // Check aganist Regex Pattern
                if (! is_null($variable->regex) && ! preg_match($variable->regex, $data['env_' . $variable->env_variable])) {
                    throw new DisplayException('Failed to validate service option variable field (env_' . $variable->env_variable . ') aganist regex (' . $variable->regex . ').');
                }

                $variableList[] = [
                    'id' => $variable->id,
                    'env' => $variable->env_variable,
                    'val' => $data['env_' . $variable->env_variable],
                ];
                continue;
            }
        }

        // Check Overallocation
        if (! $autoDeployed) {
            if (is_numeric($node->memory_overallocate) || is_numeric($node->disk_overallocate)) {
                $totals = Models\Server::select(DB::raw('SUM(memory) as memory, SUM(disk) as disk'))->where('node', $node->id)->first();

                // Check memory limits
                if (is_numeric($node->memory_overallocate)) {
                    $newMemory = $totals->memory + $data['memory'];
                    $memoryLimit = ($node->memory * (1 + ($node->memory_overallocate / 100)));
                    if ($newMemory > $memoryLimit) {
                        throw new DisplayException('The amount of memory allocated to this server would put the node over its allocation limits. This node is allowed ' . ($node->memory_overallocate + 100) . '% of its assigned ' . $node->memory . 'Mb of memory (' . $memoryLimit . 'Mb) of which ' . (($totals->memory / $node->memory) * 100) . '% (' . $totals->memory . 'Mb) is in use already. By allocating this server the node would be at ' . (($newMemory / $node->memory) * 100) . '% (' . $newMemory . 'Mb) usage.');
                    }
                }

                // Check Disk Limits
                if (is_numeric($node->disk_overallocate)) {
                    $newDisk = $totals->disk + $data['disk'];
                    $diskLimit = ($node->disk * (1 + ($node->disk_overallocate / 100)));
                    if ($newDisk > $diskLimit) {
                        throw new DisplayException('The amount of disk allocated to this server would put the node over its allocation limits. This node is allowed ' . ($node->disk_overallocate + 100) . '% of its assigned ' . $node->disk . 'Mb of disk (' . $diskLimit . 'Mb) of which ' . (($totals->disk / $node->disk) * 100) . '% (' . $totals->disk . 'Mb) is in use already. By allocating this server the node would be at ' . (($newDisk / $node->disk) * 100) . '% (' . $newDisk . 'Mb) usage.');
                    }
                }
            }
        }

        DB::beginTransaction();

        try {
            $uuid = new UuidService;

            // Add Server to the Database
            $server = new Models\Server;
            $genUuid = $uuid->generate('servers', 'uuid');
            $genShortUuid = $uuid->generateShort('servers', 'uuidShort', $genUuid);

            if (isset($data['custom_id'])) {
                $server->id = $data['custom_id'];
            }

            $server->fill([
                'uuid' => $genUuid,
                'uuidShort' => $genShortUuid,
                'node' => $node->id,
                'name' => $data['name'],
                'suspended' => 0,
                'owner' => $user->id,
                'memory' => $data['memory'],
                'swap' => $data['swap'],
                'disk' => $data['disk'],
                'io' => $data['io'],
                'cpu' => $data['cpu'],
                'oom_disabled' => (isset($data['oom_disabled'])) ? true : false,
                'allocation' => $allocation->id,
                'service' => $data['service'],
                'option' => $data['option'],
                'pack' => $data['pack'],
                'startup' => $data['startup'],
                'daemonSecret' => $uuid->generate('servers', 'daemonSecret'),
                'image' => (isset($data['custom_image_name'])) ? $data['custom_image_name'] : $option->docker_image,
                'username' => $this->generateSFTPUsername($data['name'], $genShortUuid),
                'sftp_password' => Crypt::encrypt('not set'),
            ]);
            $server->save();

            // Mark Allocation in Use
            $allocation->assigned_to = $server->id;
            $allocation->save();

            // Add Variables
            $environmentVariables = [
                'STARTUP' => $data['startup'],
            ];

            foreach ($variableList as $item) {
                $environmentVariables[$item['env']] = $item['val'];

                Models\ServerVariables::create([
                    'server_id' => $server->id,
                    'variable_id' => $item['id'],
                    'variable_value' => $item['val'],
                ]);
            }

            // Queue Notification Email
            $user->notify((new ServerCreated([
                'name' => $server->name,
                'memory' => $server->memory,
                'node' => $node->name,
                'service' => $service->name,
                'option' => $option->name,
                'uuidShort' => $server->uuidShort,
            ])));

            $client = Models\Node::guzzleRequest($node->id);
            $client->request('POST', '/servers', [
                'headers' => [
                    'X-Access-Token' => $node->daemonSecret,
                ],
                'json' => [
                    'uuid' => (string) $server->uuid,
                    'user' => $server->username,
                    'build' => [
                        'default' => [
                            'ip' => $allocation->ip,
                            'port' => (int) $allocation->port,
                        ],
                        'ports' => [
<<<<<<< HEAD
                            (string) $allocation->ip => [ (int) $allocation->port ],
=======
                            (string) $allocation->ip => [(int) $allocation->port],
>>>>>>> c3775f41
                        ],
                        'env' => $environmentVariables,
                        'memory' => (int) $server->memory,
                        'swap' => (int) $server->swap,
                        'io' => (int) $server->io,
                        'cpu' => (int) $server->cpu,
                        'disk' => (int) $server->disk,
                        'image' => (isset($data['custom_image_name'])) ? $data['custom_image_name'] : $option->docker_image,
                    ],
                    'service' => [
                        'type' => $service->file,
                        'option' => $option->tag,
<<<<<<< HEAD
                        'pack' => (isset($pack)) ? $pack->uuid : null,
=======
>>>>>>> c3775f41
                    ],
                    'keys' => [
                        (string) $server->daemonSecret => $this->daemonPermissions,
                    ],
                    'rebuild' => false,
<<<<<<< HEAD
                ]
=======
                ],
>>>>>>> c3775f41
            ]);

            DB::commit();

            return $server->id;
        } catch (\GuzzleHttp\Exception\TransferException $ex) {
            DB::rollBack();
            throw new DisplayException('There was an error while attempting to connect to the daemon to add this server.', $ex);
        } catch (\Exception $ex) {
            DB::rollBack();
            throw $ex;
        }
    }

    /**
     * [updateDetails description].
     * @param  int  $id
     * @param  array    $data
     * @return bool
     */
    public function updateDetails($id, array $data)
    {
        $uuid = new UuidService;
        $resetDaemonKey = false;

        // Validate Fields
        $validator = Validator::make($data, [
            'owner' => 'email|exists:users,email',
            'name' => 'regex:([\w -]{4,35})',
        ]);

        // Run validator, throw catchable and displayable exception if it fails.
        // Exception includes a JSON result of failed validation rules.
        if ($validator->fails()) {
            throw new DisplayValidationException($validator->errors());
        }

        DB::beginTransaction();

        try {
            $server = Models\Server::findOrFail($id);
            $owner = Models\User::findOrFail($server->owner);

            // Update daemon secret if it was passed.
            if ((isset($data['reset_token']) && $data['reset_token'] === true) || (isset($data['owner']) && $data['owner'] !== $owner->email)) {
                $oldDaemonKey = $server->daemonSecret;
                $server->daemonSecret = $uuid->generate('servers', 'daemonSecret');
                $resetDaemonKey = true;
            }

            // Update Server Owner if it was passed.
            if (isset($data['owner']) && $data['owner'] !== $owner->email) {
                $newOwner = Models\User::select('id')->where('email', $data['owner'])->first();
                $server->owner = $newOwner->id;
            }

            // Update Server Name if it was passed.
            if (isset($data['name'])) {
                $server->name = $data['name'];
            }

            // Save our changes
            $server->save();

            // Do we need to update? If not, return successful.
            if (! $resetDaemonKey) {
                DB::commit();

                return true;
            }

            // If we need to update do it here.
            $node = Models\Node::getByID($server->node);
            $client = Models\Node::guzzleRequest($server->node);

            $res = $client->request('PATCH', '/server', [
                'headers' => [
                    'X-Access-Server' => $server->uuid,
                    'X-Access-Token' => $node->daemonSecret,
                ],
                'exceptions' => false,
                'json' => [
                    'keys' => [
                        (string) $oldDaemonKey => [],
                        (string) $server->daemonSecret => $this->daemonPermissions,
                    ],
                ],
            ]);

            if ($res->getStatusCode() === 204) {
                DB::commit();

                return true;
            } else {
                throw new DisplayException('Daemon returned a a non HTTP/204 error code. HTTP/' + $res->getStatusCode());
            }
        } catch (\Exception $ex) {
            DB::rollBack();
            Log::error($ex);
            throw new DisplayException('An error occured while attempting to update this server\'s information.');
        }
    }

    /**
     * [updateContainer description].
     * @param  int      $id
     * @param  array    $data
     * @return bool
     */
    public function updateContainer($id, array $data)
    {
        $validator = Validator::make($data, [
            'image' => 'required|string',
        ]);

        // Run validator, throw catchable and displayable exception if it fails.
        // Exception includes a JSON result of failed validation rules.
        if ($validator->fails()) {
            throw new DisplayValidationException($validator->errors());
        }

        DB::beginTransaction();
        try {
            $server = Models\Server::findOrFail($id);

            $server->image = $data['image'];
            $server->save();

            $node = Models\Node::getByID($server->node);
            $client = Models\Node::guzzleRequest($server->node);

            $client->request('PATCH', '/server', [
                'headers' => [
                    'X-Access-Server' => $server->uuid,
                    'X-Access-Token' => $node->daemonSecret,
                ],
                'json' => [
                    'build' => [
                        'image' => $server->image,
                    ],
                ],
            ]);

            DB::commit();

            return true;
        } catch (\GuzzleHttp\Exception\TransferException $ex) {
            DB::rollBack();
            throw new DisplayException('An error occured while attempting to update the container image.', $ex);
        } catch (\Exception $ex) {
            DB::rollBack();
            throw $ex;
        }
    }

    /**
     * [changeBuild description].
     * @param  int  $id
     * @param  array    $data
     * @return bool
     */
    public function changeBuild($id, array $data)
    {
        $validator = Validator::make($data, [
            'default' => [
                'string',
                'regex:/^(\d|[1-9]\d|1\d\d|2([0-4]\d|5[0-5]))\.(\d|[1-9]\d|1\d\d|2([0-4]\d|5[0-5]))\.(\d|[1-9]\d|1\d\d|2([0-4]\d|5[0-5]))\.(\d|[1-9]\d|1\d\d|2([0-4]\d|5[0-5])):(\d{1,5})$/',
            ],
            'add_additional' => 'nullable|array',
            'remove_additional' => 'nullable|array',
            'memory' => 'integer|min:0',
            'swap' => 'integer|min:-1',
            'io' => 'integer|min:10|max:1000',
            'cpu' => 'integer|min:0',
            'disk' => 'integer|min:0',
        ]);

        // Run validator, throw catchable and displayable exception if it fails.
        // Exception includes a JSON result of failed validation rules.
        if ($validator->fails()) {
            throw new DisplayValidationException($validator->errors());
        }

        DB::beginTransaction();

        try {
            $server = Models\Server::findOrFail($id);
            $allocation = Models\Allocation::findOrFail($server->allocation);

            $newBuild = [];

            if (isset($data['default'])) {
                list($ip, $port) = explode(':', $data['default']);
                if ($ip !== $allocation->ip || (int) $port !== $allocation->port) {
                    $selection = Models\Allocation::where('ip', $ip)->where('port', $port)->where('assigned_to', $server->id)->first();
                    if (! $selection) {
                        throw new DisplayException('The requested default connection (' . $ip . ':' . $port . ') is not allocated to this server.');
                    }

                    $server->allocation = $selection->id;
                    $newBuild['default'] = [
                        'ip' => $ip,
                        'port' => (int) $port,
                    ];

                    // Re-Run to keep updated for rest of function
                    $allocation = Models\Allocation::findOrFail($server->allocation);
                }
            }

            $newPorts = false;
            // Remove Assignments
            if (isset($data['remove_additional'])) {
                foreach ($data['remove_additional'] as $id => $combo) {
                    list($ip, $port) = explode(':', $combo);
                    // Invalid, not worth killing the whole thing, we'll just skip over it.
                    if (! filter_var($ip, FILTER_VALIDATE_IP) || ! preg_match('/^(\d{1,5})$/', $port)) {
                        break;
                    }

                    // Can't remove the assigned IP/Port combo
                    if ($ip === $allocation->ip && (int) $port === (int) $allocation->port) {
                        break;
                    }

                    $newPorts = true;
                    Models\Allocation::where('ip', $ip)->where('port', $port)->where('assigned_to', $server->id)->update([
                        'assigned_to' => null,
                    ]);
                }
            }

            // Add Assignments
            if (isset($data['add_additional'])) {
                foreach ($data['add_additional'] as $id => $combo) {
                    list($ip, $port) = explode(':', $combo);
                    // Invalid, not worth killing the whole thing, we'll just skip over it.
                    if (! filter_var($ip, FILTER_VALIDATE_IP) || ! preg_match('/^(\d{1,5})$/', $port)) {
                        break;
                    }

                    // Don't allow double port assignments
                    if (Models\Allocation::where('port', $port)->where('assigned_to', $server->id)->count() !== 0) {
                        break;
                    }

                    $newPorts = true;
                    Models\Allocation::where('ip', $ip)->where('port', $port)->whereNull('assigned_to')->update([
                        'assigned_to' => $server->id,
                    ]);
                }
            }

            // Loop All Assignments
            $additionalAssignments = [];
            $assignments = Models\Allocation::where('assigned_to', $server->id)->get();
            foreach ($assignments as &$assignment) {
                if (array_key_exists((string) $assignment->ip, $additionalAssignments)) {
                    array_push($additionalAssignments[(string) $assignment->ip], (int) $assignment->port);
                } else {
                    $additionalAssignments[(string) $assignment->ip] = [(int) $assignment->port];
                }
            }

            if ($newPorts === true) {
                $newBuild['ports|overwrite'] = $additionalAssignments;
            }

            // @TODO: verify that server can be set to this much memory without
            // going over node limits.
            if (isset($data['memory']) && $server->memory !== (int) $data['memory']) {
                $server->memory = $data['memory'];
                $newBuild['memory'] = (int) $server->memory;
            }

            if (isset($data['swap']) && $server->swap !== (int) $data['swap']) {
                $server->swap = $data['swap'];
                $newBuild['swap'] = (int) $server->swap;
            }

            // @TODO: verify that server can be set to this much disk without
            // going over node limits.
            if (isset($data['disk']) && $server->disk !== (int) $data['disk']) {
                $server->disk = $data['disk'];
                $newBuild['disk'] = (int) $server->disk;
            }

            if (isset($data['cpu']) && $server->cpu !== (int) $data['cpu']) {
                $server->cpu = $data['cpu'];
                $newBuild['cpu'] = (int) $server->cpu;
            }

            if (isset($data['io']) && $server->io !== (int) $data['io']) {
                $server->io = $data['io'];
                $newBuild['io'] = (int) $server->io;
            }

            // Try save() here so if it fails we haven't contacted the daemon
            // This won't be committed unless the HTTP request succeedes anyways
            $server->save();

            if (! empty($newBuild)) {
                $node = Models\Node::getByID($server->node);
                $client = Models\Node::guzzleRequest($server->node);

                $client->request('PATCH', '/server', [
                    'headers' => [
                        'X-Access-Server' => $server->uuid,
                        'X-Access-Token' => $node->daemonSecret,
                    ],
                    'json' => [
                        'build' => $newBuild,
                    ],
                ]);
            }

            DB::commit();

            return true;
        } catch (\GuzzleHttp\Exception\TransferException $ex) {
            DB::rollBack();
            throw new DisplayException('An error occured while attempting to update the configuration.', $ex);
        } catch (\Exception $ex) {
            DB::rollBack();
            throw $ex;
        }
    }

    public function updateStartup($id, array $data, $admin = false)
    {
        $server = Models\Server::findOrFail($id);

        DB::beginTransaction();

        try {
            // Check the startup
            if (isset($data['startup'])) {
                $server->startup = $data['startup'];
                $server->save();
            }

            // Check those Variables
            $variables = Models\ServiceVariables::select(
                    'service_variables.*',
                    DB::raw('COALESCE(server_variables.variable_value, service_variables.default_value) as a_currentValue')
                )->leftJoin('server_variables', 'server_variables.variable_id', '=', 'service_variables.id')
                ->where('option_id', $server->option)
                ->get();

            $variableList = [];
            if ($variables) {
                foreach ($variables as &$variable) {
                    // Move on if the new data wasn't even sent
                    if (! isset($data[$variable->env_variable])) {
                        $variableList[] = [
                            'id' => $variable->id,
                            'env' => $variable->env_variable,
                            'val' => $variable->a_currentValue,
                        ];
                        continue;
                    }

                    // Update Empty but skip validation
                    if (empty($data[$variable->env_variable])) {
                        $variableList[] = [
                            'id' => $variable->id,
                            'env' => $variable->env_variable,
                            'val' => null,
                        ];
                        continue;
                    }

                    // Is the variable required?
                    // @TODO: is this even logical to perform this check?
                    if (isset($data[$variable->env_variable]) && empty($data[$variable->env_variable])) {
                        if ($variable->required === 1) {
                            throw new DisplayException('A required service option variable field (' . $variable->env_variable . ') was included in this request but was left blank.');
                        }
                    }

                    // Variable hidden and/or not user editable
                    if (($variable->user_viewable === 0 || $variable->user_editable === 0) && ! $admin) {
                        throw new DisplayException('A service option variable field (' . $variable->env_variable . ') does not exist or you do not have permission to edit it.');
                    }

                    // Check aganist Regex Pattern
                    if (! is_null($variable->regex) && ! preg_match($variable->regex, $data[$variable->env_variable])) {
                        throw new DisplayException('Failed to validate service option variable field (' . $variable->env_variable . ') aganist regex (' . $variable->regex . ').');
                    }

                    $variableList[] = [
                        'id' => $variable->id,
                        'env' => $variable->env_variable,
                        'val' => $data[$variable->env_variable],
                    ];
                }
            }

            // Add Variables
            $environmentVariables = [
                'STARTUP' => $server->startup,
            ];
            foreach ($variableList as $item) {
                $environmentVariables[$item['env']] = $item['val'];

                // Update model or make a new record if it doesn't exist.
                $model = Models\ServerVariables::firstOrNew([
                    'variable_id' => $item['id'],
                    'server_id' => $server->id,
                ]);
                $model->variable_value = $item['val'];
                $model->save();
            }

            $node = Models\Node::getByID($server->node);
            $client = Models\Node::guzzleRequest($server->node);

            $client->request('PATCH', '/server', [
                'headers' => [
                    'X-Access-Server' => $server->uuid,
                    'X-Access-Token' => $node->daemonSecret,
                ],
                'json' => [
                    'build' => [
                        'env|overwrite' => $environmentVariables,
                    ],
                ],
            ]);

            DB::commit();

            return true;
        } catch (\GuzzleHttp\Exception\TransferException $ex) {
            DB::rollBack();
            throw new DisplayException('An error occured while attempting to update the server configuration.', $ex);
        } catch (\Exception $ex) {
            DB::rollBack();
            throw $ex;
        }
    }

    public function deleteServer($id, $force)
    {
        $server = Models\Server::findOrFail($id);
        DB::beginTransaction();

        try {
            if ($force === 'force' || $force === true) {
                $server->installed = 3;
                $server->save();
            }

            $server->delete();
            DB::commit();

            event(new ServerDeleted($server->id));
        } catch (\Exception $ex) {
            DB::rollBack();
            throw $ex;
        }
    }

    public function deleteNow($id, $force = false)
    {
        $server = Models\Server::withTrashed()->findOrFail($id);
        $node = Models\Node::findOrFail($server->node);

        // Handle server being restored previously or
        // an accidental queue.
        if (! $server->trashed()) {
            return;
        }

        DB::beginTransaction();
        try {
            // Unassign Allocations
            Models\Allocation::where('assigned_to', $server->id)->update([
                'assigned_to' => null,
            ]);

            // Remove Variables
            Models\ServerVariables::where('server_id', $server->id)->delete();

            // Remove Permissions (Foreign Key requires before Subusers)
            Models\Permission::where('server_id', $server->id)->delete();

            // Remove SubUsers
            Models\Subuser::where('server_id', $server->id)->delete();

            // Remove Downloads
            Models\Download::where('server', $server->uuid)->delete();

            // Clear Tasks
            Models\Task::where('server', $server->id)->delete();

            // Delete Databases
            // This is the one un-recoverable point where
            // transactions will not save us.
            $repository = new DatabaseRepository;
            foreach (Models\Database::select('id')->where('server_id', $server->id)->get() as &$database) {
                $repository->drop($database->id);
            }

            $client = Models\Node::guzzleRequest($server->node);
            $client->request('DELETE', '/servers', [
                'headers' => [
                    'X-Access-Token' => $node->daemonSecret,
                    'X-Access-Server' => $server->uuid,
                ],
            ]);

            $server->forceDelete();
            DB::commit();
        } catch (\GuzzleHttp\Exception\TransferException $ex) {
            // Set installed is set to 3 when force deleting.
            if ($server->installed === 3 || $force) {
                $server->forceDelete();
                DB::commit();
            } else {
                DB::rollBack();
                throw $ex;
            }
        } catch (\Exception $ex) {
            DB::rollBack();
            throw $ex;
        }
    }

    public function cancelDeletion($id)
    {
        $server = Models\Server::withTrashed()->findOrFail($id);
        $server->restore();

        $server->installed = 1;
        $server->save();
    }

    public function toggleInstall($id)
    {
        $server = Models\Server::findOrFail($id);
        if ($server->installed === 2) {
            throw new DisplayException('This server was marked as having a failed install, you cannot override this.');
        }
        $server->installed = ($server->installed === 1) ? 0 : 1;

        return $server->save();
    }

    /**
     * Suspends a server instance making it unable to be booted or used by a user.
     * @param  int $id
     * @return bool
     */
    public function suspend($id, $deleted = false)
    {
        $server = ($deleted) ? Models\Server::withTrashed()->findOrFail($id) : Models\Server::findOrFail($id);
        $node = Models\Node::findOrFail($server->node);

        DB::beginTransaction();

        try {

            // Already suspended, no need to make more requests.
            if ($server->suspended === 1) {
                return true;
            }

            $server->suspended = 1;
            $server->save();

            $client = Models\Node::guzzleRequest($server->node);
            $client->request('POST', '/server/suspend', [
                'headers' => [
                    'X-Access-Token' => $node->daemonSecret,
                    'X-Access-Server' => $server->uuid,
                ],
            ]);

            return DB::commit();
        } catch (\GuzzleHttp\Exception\TransferException $ex) {
            DB::rollBack();
            throw new DisplayException('An error occured while attempting to contact the remote daemon to suspend this server.', $ex);
        } catch (\Exception $ex) {
            DB::rollBack();
            throw $ex;
        }
    }

    /**
     * Unsuspends a server instance.
     * @param  int $id
     * @return bool
     */
    public function unsuspend($id)
    {
        $server = Models\Server::findOrFail($id);
        $node = Models\Node::findOrFail($server->node);

        DB::beginTransaction();

        try {

            // Already unsuspended, no need to make more requests.
            if ($server->suspended === 0) {
                return true;
            }

            $server->suspended = 0;
            $server->save();

            $client = Models\Node::guzzleRequest($server->node);
            $client->request('POST', '/server/unsuspend', [
                'headers' => [
                    'X-Access-Token' => $node->daemonSecret,
                    'X-Access-Server' => $server->uuid,
                ],
            ]);

            return DB::commit();
        } catch (\GuzzleHttp\Exception\TransferException $ex) {
            DB::rollBack();
            throw new DisplayException('An error occured while attempting to contact the remote daemon to un-suspend this server.', $ex);
        } catch (\Exception $ex) {
            DB::rollBack();
            throw $ex;
        }
    }

    public function updateSFTPPassword($id, $password)
    {
        $server = Models\Server::findOrFail($id);
        $node = Models\Node::findOrFail($server->node);

        $validator = Validator::make([
            'password' => $password,
        ], [
            'password' => 'required|regex:/^((?=.*\d)(?=.*[a-z])(?=.*[A-Z]).{8,})$/',
        ]);

        if ($validator->fails()) {
            throw new DisplayValidationException(json_encode($validator->errors()));
        }

        DB::beginTransaction();
        $server->sftp_password = Crypt::encrypt($password);

        try {
            $server->save();

            $client = Models\Node::guzzleRequest($server->node);
            $client->request('POST', '/server/password', [
                'headers' => [
                    'X-Access-Token' => $node->daemonSecret,
                    'X-Access-Server' => $server->uuid,
                ],
                'json' => [
                    'password' => $password,
                ],
            ]);

            DB::commit();

            return true;
        } catch (\GuzzleHttp\Exception\TransferException $ex) {
            DB::rollBack();
            throw new DisplayException('There was an error while attmping to contact the remote service to change the password.', $ex);
        } catch (\Exception $ex) {
            DB::rollBack();
            throw $ex;
        }
    }
}<|MERGE_RESOLUTION|>--- conflicted
+++ resolved
@@ -312,11 +312,7 @@
                             'port' => (int) $allocation->port,
                         ],
                         'ports' => [
-<<<<<<< HEAD
-                            (string) $allocation->ip => [ (int) $allocation->port ],
-=======
                             (string) $allocation->ip => [(int) $allocation->port],
->>>>>>> c3775f41
                         ],
                         'env' => $environmentVariables,
                         'memory' => (int) $server->memory,
@@ -329,20 +325,13 @@
                     'service' => [
                         'type' => $service->file,
                         'option' => $option->tag,
-<<<<<<< HEAD
                         'pack' => (isset($pack)) ? $pack->uuid : null,
-=======
->>>>>>> c3775f41
                     ],
                     'keys' => [
                         (string) $server->daemonSecret => $this->daemonPermissions,
                     ],
                     'rebuild' => false,
-<<<<<<< HEAD
-                ]
-=======
-                ],
->>>>>>> c3775f41
+                ],
             ]);
 
             DB::commit();
