--- conflicted
+++ resolved
@@ -24,46 +24,6 @@
      */
     public function boot()
     {
-<<<<<<< HEAD
-        Route::middleware(['web', 'auth', 'csrf'])
-            ->namespace($this->namespace . '\Base')
-            ->group(base_path('routes/base.php'));
-
-        Route::middleware(['web', 'auth', 'admin', 'csrf'])->prefix('/admin')
-            ->namespace($this->namespace . '\Admin')
-            ->group(base_path('routes/admin.php'));
-
-        Route::middleware(['web', 'csrf'])->prefix('/auth')
-            ->namespace($this->namespace . '\Auth')
-            ->group(base_path('routes/auth.php'));
-
-        Route::middleware(['web', 'csrf', 'auth', 'server', 'node.maintenance'])
-            ->prefix('/api/server/{server}')
-            ->namespace($this->namespace . '\Server')
-            ->group(base_path('routes/server.php'));
-
-        Route::middleware([
-            sprintf('throttle:%s,%s', config('http.rate_limit.application'), config('http.rate_limit.application_period')),
-            'api',
-        ])->prefix('/api/application')
-            ->namespace($this->namespace . '\Api\Application')
-            ->group(base_path('routes/api-application.php'));
-
-        Route::middleware([
-            //sprintf('throttle:%s,%s', config('http.rate_limit.client'), config('http.rate_limit.client_period')),
-            'client-api',
-        ])->prefix('/api/client')
-            ->namespace($this->namespace . '\Api\Client')
-            ->group(base_path('routes/api-client.php'));
-
-        Route::middleware(['daemon'])->prefix('/api/remote')
-            ->namespace($this->namespace . '\Api\Remote')
-            ->group(base_path('routes/api-remote.php'));
-
-        RateLimiter::for('pull', function () {
-            return Limit::perMinute(10);
-        });
-=======
         $this->configureRateLimiting();
 
         $this->routes(function () {
@@ -141,6 +101,9 @@
                 config('http.rate_limit.application')
             )->by($key);
         });
->>>>>>> 22a8b2b3
+
+        RateLimiter::for('pull', function () {
+            return Limit::perMinute(10);
+        });
     }
 }