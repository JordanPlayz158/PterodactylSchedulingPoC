<?php

namespace Pterodactyl\Providers;

<<<<<<< HEAD
use Laravel\Sanctum\Sanctum;
use Pterodactyl\Models\User;
use Pterodactyl\Models\Server;
use Pterodactyl\Models\Subuser;
=======
use View;
use Cache;
use Illuminate\Support\Str;
use Pterodactyl\Models\User;
use Pterodactyl\Models\Server;
use Pterodactyl\Models\Subuser;
use Illuminate\Support\Facades\URL;
use Illuminate\Pagination\Paginator;
>>>>>>> a071676b
use Illuminate\Support\Facades\Schema;
use Illuminate\Support\ServiceProvider;
use Pterodactyl\Observers\UserObserver;
use Pterodactyl\Observers\ServerObserver;
use Pterodactyl\Observers\SubuserObserver;
use Pterodactyl\Models\PersonalAccessToken;

class AppServiceProvider extends ServiceProvider
{
    /**
     * Bootstrap any application services.
     */
    public function boot()
    {
        Schema::defaultStringLength(191);

        User::observe(UserObserver::class);
        Server::observe(ServerObserver::class);
        Subuser::observe(SubuserObserver::class);

<<<<<<< HEAD
        /*
         * @see https://laravel.com/docs/8.x/sanctum#overriding-default-models
         */
        Sanctum::usePersonalAccessTokenModel(PersonalAccessToken::class);
=======
        View::share('appVersion', $this->versionData()['version'] ?? 'undefined');
        View::share('appIsGit', $this->versionData()['is_git'] ?? false);

        Paginator::useBootstrap();

        // If the APP_URL value is set with https:// make sure we force it here. Theoretically
        // this should just work with the proxy logic, but there are a lot of cases where it
        // doesn't, and it triggers a lot of support requests, so lets just head it off here.
        //
        // @see https://github.com/pterodactyl/panel/issues/3623
        if (Str::startsWith(config('app.url') ?? '', 'https://')) {
            URL::forceScheme('https');
        }
>>>>>>> a071676b
    }

    /**
     * Register application service providers.
     */
    public function register()
    {
        Sanctum::ignoreMigrations();

        // Only load the settings service provider if the environment
        // is configured to allow it.
        if (!config('pterodactyl.load_environment_only', false) && $this->app->environment() !== 'testing') {
            $this->app->register(SettingsServiceProvider::class);
        }
    }
}<|MERGE_RESOLUTION|>--- conflicted
+++ resolved
@@ -2,21 +2,11 @@
 
 namespace Pterodactyl\Providers;
 
-<<<<<<< HEAD
 use Laravel\Sanctum\Sanctum;
 use Pterodactyl\Models\User;
 use Pterodactyl\Models\Server;
 use Pterodactyl\Models\Subuser;
-=======
-use View;
-use Cache;
-use Illuminate\Support\Str;
-use Pterodactyl\Models\User;
-use Pterodactyl\Models\Server;
-use Pterodactyl\Models\Subuser;
 use Illuminate\Support\Facades\URL;
-use Illuminate\Pagination\Paginator;
->>>>>>> a071676b
 use Illuminate\Support\Facades\Schema;
 use Illuminate\Support\ServiceProvider;
 use Pterodactyl\Observers\UserObserver;
@@ -37,16 +27,10 @@
         Server::observe(ServerObserver::class);
         Subuser::observe(SubuserObserver::class);
 
-<<<<<<< HEAD
         /*
          * @see https://laravel.com/docs/8.x/sanctum#overriding-default-models
          */
         Sanctum::usePersonalAccessTokenModel(PersonalAccessToken::class);
-=======
-        View::share('appVersion', $this->versionData()['version'] ?? 'undefined');
-        View::share('appIsGit', $this->versionData()['is_git'] ?? false);
-
-        Paginator::useBootstrap();
 
         // If the APP_URL value is set with https:// make sure we force it here. Theoretically
         // this should just work with the proxy logic, but there are a lot of cases where it
@@ -56,7 +40,6 @@
         if (Str::startsWith(config('app.url') ?? '', 'https://')) {
             URL::forceScheme('https');
         }
->>>>>>> a071676b
     }
 
     /**
