--- conflicted
+++ resolved
@@ -193,12 +193,6 @@
 
     /**
      * Helper function to return the decrypted key for a node.
-<<<<<<< HEAD
-     *
-     * @return string
-     * @throws \Illuminate\Contracts\Container\BindingResolutionException
-=======
->>>>>>> c449ca51
      */
     public function getDecryptedKey(): string
     {
