<?php

namespace Pterodactyl\Models;

/**
<<<<<<< HEAD
 * @property int $id
 * @property string $name
 * @property string $host
 * @property int $port
 * @property string $username
 * @property \Carbon\Carbon|null $created_at
 * @property \Carbon\Carbon|null $updated_at
 *
 * @property \Pterodactyl\Models\Database[]|\Illuminate\Database\Eloquent\Collection $databases
 * @property \Pterodactyl\Models\Node[]|\Illuminate\Database\Eloquent\Collection $nodes
=======
 * @property int                     $id
 * @property string                  $name
 * @property string                  $host
 * @property int                     $port
 * @property string                  $username
 * @property string                  $password
 * @property int|null                $max_databases
 * @property int|null                $node_id
 * @property \Carbon\CarbonImmutable $created_at
 * @property \Carbon\CarbonImmutable $updated_at
>>>>>>> c449ca51
 */
class DatabaseHost extends Model
{
    /**
     * The resource name for this model when it is transformed into an
     * API representation using fractal.
     */
    public const RESOURCE_NAME = 'database_host';

    /**
     * @var bool
     */
    protected $immutableDates = true;

    /**
     * The table associated with the model.
     *
     * @var string
     */
    protected $table = 'database_hosts';

    /**
     * The attributes excluded from the model's JSON form.
     *
     * @var array
     */
    protected $hidden = ['password'];

    /**
     * Fields that are mass assignable.
     *
     * @var array
     */
    protected $fillable = [
        'name', 'host', 'port', 'username', 'password', 'max_databases',
    ];

    /**
     * Cast values to correct type.
     *
     * @var array
     */
    protected $casts = [
        'id' => 'integer',
        'max_databases' => 'integer',
    ];

    /**
     * Validation rules to assign to this model.
     *
     * @var array
     */
    public static $validationRules = [
        'name' => 'required|string|max:191',
        'host' => 'required|string',
        'port' => 'required|numeric|between:1,65535',
        'username' => 'required|string|max:32',
        'password' => 'nullable|string',
    ];

    /**
     * Gets the databases associated with a database host.
     *
     * @return \Illuminate\Database\Eloquent\Relations\HasMany
     */
    public function databases()
    {
        return $this->hasMany(Database::class);
    }

    /**
     * Gets the nodes associated with a database host.
     *
     * @return \Illuminate\Database\Eloquent\Relations\BelongsToMany
     */
    public function nodes()
    {
        return $this->belongsToMany(Node::class);
    }
}<|MERGE_RESOLUTION|>--- conflicted
+++ resolved
@@ -3,18 +3,6 @@
 namespace Pterodactyl\Models;
 
 /**
-<<<<<<< HEAD
- * @property int $id
- * @property string $name
- * @property string $host
- * @property int $port
- * @property string $username
- * @property \Carbon\Carbon|null $created_at
- * @property \Carbon\Carbon|null $updated_at
- *
- * @property \Pterodactyl\Models\Database[]|\Illuminate\Database\Eloquent\Collection $databases
- * @property \Pterodactyl\Models\Node[]|\Illuminate\Database\Eloquent\Collection $nodes
-=======
  * @property int                     $id
  * @property string                  $name
  * @property string                  $host
@@ -25,7 +13,6 @@
  * @property int|null                $node_id
  * @property \Carbon\CarbonImmutable $created_at
  * @property \Carbon\CarbonImmutable $updated_at
->>>>>>> c449ca51
  */
 class DatabaseHost extends Model
 {
