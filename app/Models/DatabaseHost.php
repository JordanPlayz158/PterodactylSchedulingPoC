<?php

namespace Pterodactyl\Models;

class DatabaseHost extends Validable
{
    /**
     * The resource name for this model when it is transformed into an
     * API representation using fractal.
     */
    const RESOURCE_NAME = 'database_host';

    /**
     * The table associated with the model.
     *
     * @var string
     */
    protected $table = 'database_hosts';

    /**
     * The attributes excluded from the model's JSON form.
     *
     * @var array
     */
    protected $hidden = ['password'];

    /**
     * Fields that are mass assignable.
     *
     * @var array
     */
    protected $fillable = [
        'name', 'host', 'port', 'username', 'password', 'max_databases', 'node_id',
    ];

    /**
     * Cast values to correct type.
     *
     * @var array
     */
    protected $casts = [
        'id' => 'integer',
        'max_databases' => 'integer',
        'node_id' => 'integer',
    ];

    /**
     * Validation rules to assign to this model.
     *
     * @var array
     */
<<<<<<< HEAD
    public static $validationRules = [
        'name' => 'required|string|max:255',
        'host' => 'required|ip|unique:database_hosts,host',
        'port' => 'required|numeric|between:1,65535',
        'username' => 'required|string|max:32',
=======
    protected static $dataIntegrityRules = [
        'name' => 'string|max:255',
        'host' => 'unique:database_hosts,host',
        'port' => 'numeric|between:1,65535',
        'username' => 'string|max:32',
>>>>>>> 468d426e
        'password' => 'nullable|string',
        'node_id' => 'sometimes|nullable|integer|exists:nodes,id',
    ];

    /**
     * Gets the node associated with a database host.
     *
     * @return \Illuminate\Database\Eloquent\Relations\BelongsTo
     */
    public function node()
    {
        return $this->belongsTo(Node::class);
    }

    /**
     * Gets the databases associated with this host.
     *
     * @return \Illuminate\Database\Eloquent\Relations\HasMany
     */
    public function databases()
    {
        return $this->hasMany(Database::class);
    }
}<|MERGE_RESOLUTION|>--- conflicted
+++ resolved
@@ -49,19 +49,11 @@
      *
      * @var array
      */
-<<<<<<< HEAD
     public static $validationRules = [
         'name' => 'required|string|max:255',
-        'host' => 'required|ip|unique:database_hosts,host',
+        'host' => 'required|unique:database_hosts,host',
         'port' => 'required|numeric|between:1,65535',
         'username' => 'required|string|max:32',
-=======
-    protected static $dataIntegrityRules = [
-        'name' => 'string|max:255',
-        'host' => 'unique:database_hosts,host',
-        'port' => 'numeric|between:1,65535',
-        'username' => 'string|max:32',
->>>>>>> 468d426e
         'password' => 'nullable|string',
         'node_id' => 'sometimes|nullable|integer|exists:nodes,id',
     ];
