--- conflicted
+++ resolved
@@ -44,8 +44,6 @@
             sprintf('%s %s %s %s %s', $minute, $hour, $dayOfMonth, $month, $dayOfWeek)
         )->getNextRunDate());
     }
-<<<<<<< HEAD
-=======
 
     /**
      * @param mixed $default
@@ -62,5 +60,4 @@
 
         return ($default) ? 'checked' : '';
     }
->>>>>>> c449ca51
 }