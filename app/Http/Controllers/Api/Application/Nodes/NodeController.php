--- conflicted
+++ resolved
@@ -59,14 +59,6 @@
 
     /**
      * Return all of the nodes currently available on the Panel.
-<<<<<<< HEAD
-     *
-     * @param \Pterodactyl\Http\Requests\Api\Application\Nodes\GetNodesRequest $request
-     *
-     * @return array
-     * @throws \Illuminate\Contracts\Container\BindingResolutionException
-=======
->>>>>>> c449ca51
      */
     public function index(GetNodesRequest $request): array
     {
@@ -89,15 +81,6 @@
 
     /**
      * Return data for a single instance of a node.
-<<<<<<< HEAD
-     *
-     * @param \Pterodactyl\Http\Requests\Api\Application\Nodes\GetNodeRequest $request
-     * @param \Pterodactyl\Models\Node $node
-     *
-     * @return array
-     * @throws \Illuminate\Contracts\Container\BindingResolutionException
-=======
->>>>>>> c449ca51
      */
     public function view(GetNodeRequest $request, Node $node): array
     {
@@ -110,15 +93,7 @@
      * Create a new node on the Panel. Returns the created node and a HTTP/201
      * status response on success.
      *
-<<<<<<< HEAD
-     * @param \Pterodactyl\Http\Requests\Api\Application\Nodes\StoreNodeRequest $request
-     *
-     * @return \Illuminate\Http\JsonResponse
-     *
-     * @throws \Pterodactyl\Exceptions\Model\DataValidationException*@throws \Illuminate\Contracts\Container\BindingResolutionException
-=======
      * @throws \Pterodactyl\Exceptions\Model\DataValidationException
->>>>>>> c449ca51
      */
     public function store(StoreNodeRequest $request): JsonResponse
     {
@@ -137,14 +112,6 @@
     /**
      * Update an existing node on the Panel.
      *
-<<<<<<< HEAD
-     * @param \Pterodactyl\Http\Requests\Api\Application\Nodes\UpdateNodeRequest $request
-     * @param \Pterodactyl\Models\Node $node
-     *
-     * @return array
-     *
-=======
->>>>>>> c449ca51
      * @throws \Throwable
      */
     public function update(UpdateNodeRequest $request, Node $node): array
@@ -164,14 +131,6 @@
      * Deletes a given node from the Panel as long as there are no servers
      * currently attached to it.
      *
-<<<<<<< HEAD
-     * @param \Pterodactyl\Http\Requests\Api\Application\Nodes\DeleteNodeRequest $request
-     * @param \Pterodactyl\Models\Node $node
-     *
-     * @return \Illuminate\Http\JsonResponse
-     *
-=======
->>>>>>> c449ca51
      * @throws \Pterodactyl\Exceptions\Service\HasActiveServersException
      */
     public function delete(DeleteNodeRequest $request, Node $node): JsonResponse
