--- conflicted
+++ resolved
@@ -58,11 +58,7 @@
         $nodes = QueryBuilder::for(Node::query())
             ->allowedFilters(['uuid', 'name', 'fqdn', 'daemon_token_id'])
             ->allowedSorts(['id', 'uuid', 'memory', 'disk'])
-<<<<<<< HEAD
             ->paginate($perPage);
-=======
-            ->paginate($request->query('per_page') ?? 50);
->>>>>>> 010ef862
 
         return $this->fractal->collection($nodes)
             ->transformWith($this->getTransformer(NodeTransformer::class))
@@ -112,7 +108,7 @@
         $node = $this->updateService->handle(
             $node,
             $request->validated(),
-            $request->input('reset_secret')
+            $request->input('reset_secret'),
         );
 
         return $this->fractal->item($node)
