<?php

namespace Pterodactyl\Http\Controllers\Api\Application\Nests;

use Pterodactyl\Models\Nest;
use Illuminate\Http\JsonResponse;
use Pterodactyl\Services\Nests\NestUpdateService;
use Pterodactyl\Services\Nests\NestCreationService;
use Pterodactyl\Services\Nests\NestDeletionService;
use Pterodactyl\Contracts\Repository\NestRepositoryInterface;
use Pterodactyl\Transformers\Api\Application\NestTransformer;
use Pterodactyl\Http\Requests\Api\Application\Nests\GetNestRequest;
use Symfony\Component\HttpKernel\Exception\BadRequestHttpException;
use Pterodactyl\Http\Requests\Api\Application\Nests\GetNestsRequest;
use Pterodactyl\Http\Requests\Api\Application\Nests\StoreNestRequest;
use Pterodactyl\Http\Requests\Api\Application\Nests\UpdateNestRequest;
use Pterodactyl\Http\Requests\Api\Application\Nests\DeleteNestRequest;
use Pterodactyl\Http\Controllers\Api\Application\ApplicationApiController;

class NestController extends ApplicationApiController
{
    /**
     * @var \Pterodactyl\Contracts\Repository\NestRepositoryInterface
     */
    private $repository;

    /**
     * @var \Pterodactyl\Services\Nests\NestCreationService
     */
    protected $nestCreationService;

    /**
     * @var \Pterodactyl\Services\Nests\NestDeletionService
     */
    protected $nestDeletionService;

    /**
     * @var \Pterodactyl\Services\Nests\NestUpdateService
     */
    protected $nestUpdateService;

    /**
     * NestController constructor.
<<<<<<< HEAD
     *
     * @param \Pterodactyl\Contracts\Repository\NestRepositoryInterface $repository
     * @param \Pterodactyl\Services\Nests\NestCreationService $nestCreationService
     * @param \Pterodactyl\Services\Nests\NestDeletionService $nestDeletionService
     * @param \Pterodactyl\Services\Nests\NestUpdateService $nestUpdateService
=======
>>>>>>> c449ca51
     */
    public function __construct(
        NestRepositoryInterface $repository,
        NestCreationService $nestCreationService,
        NestDeletionService $nestDeletionService,
        NestUpdateService $nestUpdateService
    ) {
        parent::__construct();

        $this->repository = $repository;

        $this->nestCreationService = $nestCreationService;
        $this->nestDeletionService = $nestDeletionService;
        $this->nestUpdateService = $nestUpdateService;
    }

    /**
     * Return all Nests that exist on the Panel.
<<<<<<< HEAD
     *
     * @param \Pterodactyl\Http\Requests\Api\Application\Nests\GetNestsRequest $request
     *
     * @return array
     * @throws \Illuminate\Contracts\Container\BindingResolutionException
=======
>>>>>>> c449ca51
     */
    public function index(GetNestsRequest $request): array
    {
        $perPage = $request->query('per_page', 10);
        if ($perPage < 1) {
            $perPage = 10;
        } elseif ($perPage > 100) {
            throw new BadRequestHttpException('"per_page" query parameter must be below 100.');
        }

        $nests = $this->repository->paginated($perPage);

        return $this->fractal->collection($nests)
            ->transformWith($this->getTransformer(NestTransformer::class))
            ->toArray();
    }

    /**
     * Return information about a single Nest model.
<<<<<<< HEAD
     *
     * @param \Pterodactyl\Http\Requests\Api\Application\Nests\GetNestRequest $request
     * @param \Pterodactyl\Models\Nest $nest
     *
     * @return array
     * @throws \Illuminate\Contracts\Container\BindingResolutionException
=======
>>>>>>> c449ca51
     */
    public function view(GetNestRequest $request, Nest $nest): array
    {
        return $this->fractal->item($nest)
            ->transformWith($this->getTransformer(NestTransformer::class))
            ->toArray();
    }

    /**
     * Creates a new nest.
     *
     * @param \Pterodactyl\Http\Requests\Api\Application\Nests\StoreNestRequest $request
     *
     * @return array
     * @throws \Illuminate\Contracts\Container\BindingResolutionException
     * @throws \Pterodactyl\Exceptions\Model\DataValidationException
     */
    public function store(StoreNestRequest $request): array
    {
        $nest = $this->nestCreationService->handle($request->validated());

        return $this->fractal->item($nest)
            ->transformWith($this->getTransformer(NestTransformer::class))
            ->toArray();
    }

    /**
     * Updates an existing nest.
     *
     * @param \Pterodactyl\Http\Requests\Api\Application\Nests\UpdateNestRequest $request
     * @param \Pterodactyl\Models\Nest $nest
     *
     * @return array
     * @throws \Illuminate\Contracts\Container\BindingResolutionException
     * @throws \Pterodactyl\Exceptions\Model\DataValidationException
     * @throws \Pterodactyl\Exceptions\Repository\RecordNotFoundException
     */
    public function update(UpdateNestRequest $request, Nest $nest): array
    {
        $this->nestUpdateService->handle($nest->id, $request->validated());

        return $this->fractal->item($nest)
            ->transformWith($this->getTransformer(NestTransformer::class))
            ->toArray();
    }

    /**
     * Deletes an existing nest.
     *
     * @param \Pterodactyl\Http\Requests\Api\Application\Nests\DeleteNestRequest $request
     * @param \Pterodactyl\Models\Nest $nest
     *
     * @return \Illuminate\Http\JsonResponse
     * @throws \Pterodactyl\Exceptions\Service\HasActiveServersException
     */
    public function delete(DeleteNestRequest $request, Nest $nest): JsonResponse
    {
        $this->nestDeletionService->handle($nest->id);

        return new JsonResponse([], JsonResponse::HTTP_NO_CONTENT);
    }
}<|MERGE_RESOLUTION|>--- conflicted
+++ resolved
@@ -41,14 +41,6 @@
 
     /**
      * NestController constructor.
-<<<<<<< HEAD
-     *
-     * @param \Pterodactyl\Contracts\Repository\NestRepositoryInterface $repository
-     * @param \Pterodactyl\Services\Nests\NestCreationService $nestCreationService
-     * @param \Pterodactyl\Services\Nests\NestDeletionService $nestDeletionService
-     * @param \Pterodactyl\Services\Nests\NestUpdateService $nestUpdateService
-=======
->>>>>>> c449ca51
      */
     public function __construct(
         NestRepositoryInterface $repository,
@@ -67,14 +59,6 @@
 
     /**
      * Return all Nests that exist on the Panel.
-<<<<<<< HEAD
-     *
-     * @param \Pterodactyl\Http\Requests\Api\Application\Nests\GetNestsRequest $request
-     *
-     * @return array
-     * @throws \Illuminate\Contracts\Container\BindingResolutionException
-=======
->>>>>>> c449ca51
      */
     public function index(GetNestsRequest $request): array
     {
@@ -94,15 +78,12 @@
 
     /**
      * Return information about a single Nest model.
-<<<<<<< HEAD
      *
      * @param \Pterodactyl\Http\Requests\Api\Application\Nests\GetNestRequest $request
      * @param \Pterodactyl\Models\Nest $nest
      *
      * @return array
      * @throws \Illuminate\Contracts\Container\BindingResolutionException
-=======
->>>>>>> c449ca51
      */
     public function view(GetNestRequest $request, Nest $nest): array
     {
