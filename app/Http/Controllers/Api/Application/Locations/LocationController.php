--- conflicted
+++ resolved
@@ -2,6 +2,7 @@
 
 namespace Pterodactyl\Http\Controllers\Api\Application\Locations;
 
+use Illuminate\Http\Response;
 use Pterodactyl\Models\Location;
 use Illuminate\Http\JsonResponse;
 use Spatie\QueryBuilder\QueryBuilder;
@@ -59,14 +60,6 @@
 
     /**
      * Return all of the locations currently registered on the Panel.
-<<<<<<< HEAD
-     *
-     * @param \Pterodactyl\Http\Requests\Api\Application\Locations\GetLocationsRequest $request
-     *
-     * @return array
-     * @throws \Illuminate\Contracts\Container\BindingResolutionException
-=======
->>>>>>> c449ca51
      */
     public function index(GetLocationsRequest $request): array
     {
@@ -89,15 +82,6 @@
 
     /**
      * Return a single location.
-<<<<<<< HEAD
-     *
-     * @param \Pterodactyl\Http\Requests\Api\Application\Locations\GetLocationRequest $request
-     * @param \Pterodactyl\Models\Location $location
-     *
-     * @return array
-     * @throws \Illuminate\Contracts\Container\BindingResolutionException
-=======
->>>>>>> c449ca51
      */
     public function view(GetLocationRequest $request, Location $location): array
     {
@@ -110,15 +94,10 @@
      * Store a new location on the Panel and return a HTTP/201 response code with the
      * new location attached.
      *
-<<<<<<< HEAD
      * @param \Pterodactyl\Http\Requests\Api\Application\Locations\StoreLocationRequest $request
-     *
      * @return \Illuminate\Http\JsonResponse
      *
-=======
->>>>>>> c449ca51
      * @throws \Pterodactyl\Exceptions\Model\DataValidationException
-     * @throws \Illuminate\Contracts\Container\BindingResolutionException
      */
     public function store(StoreLocationRequest $request): JsonResponse
     {
@@ -137,14 +116,6 @@
     /**
      * Update a location on the Panel and return the updated record to the user.
      *
-<<<<<<< HEAD
-     * @param \Pterodactyl\Http\Requests\Api\Application\Locations\UpdateLocationRequest $request
-     * @param \Pterodactyl\Models\Location $location
-     *
-     * @return array
-     *
-=======
->>>>>>> c449ca51
      * @throws \Pterodactyl\Exceptions\Model\DataValidationException
      * @throws \Pterodactyl\Exceptions\Repository\RecordNotFoundException
      * @throws \Illuminate\Contracts\Container\BindingResolutionException
@@ -161,14 +132,6 @@
     /**
      * Delete a location from the Panel.
      *
-<<<<<<< HEAD
-     * @param \Pterodactyl\Http\Requests\Api\Application\Locations\DeleteLocationRequest $request
-     * @param \Pterodactyl\Models\Location $location
-     *
-     * @return \Illuminate\Http\JsonResponse
-     *
-=======
->>>>>>> c449ca51
      * @throws \Pterodactyl\Exceptions\Service\Location\HasActiveNodesException
      */
     public function delete(DeleteLocationRequest $request, Location $location): JsonResponse
