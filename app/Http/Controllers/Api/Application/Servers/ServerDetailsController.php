--- conflicted
+++ resolved
@@ -38,29 +38,15 @@
     /**
      * Update the details for a specific server.
      *
-<<<<<<< HEAD
-     * @param \Pterodactyl\Http\Requests\Api\Application\Servers\UpdateServerDetailsRequest $request
-     * @param \Pterodactyl\Models\Server $server
-     *
-     * @return array
-     *
-     * @throws \Illuminate\Contracts\Container\BindingResolutionException
-     * @throws \Throwable
-=======
      * @throws \Pterodactyl\Exceptions\DisplayException
      * @throws \Pterodactyl\Exceptions\Model\DataValidationException
      * @throws \Pterodactyl\Exceptions\Repository\RecordNotFoundException
->>>>>>> c449ca51
      */
     public function details(UpdateServerDetailsRequest $request, Server $server): array
     {
         $server = $this->detailsModificationService->returnUpdatedModel()->handle(
-<<<<<<< HEAD
-            $server, $request->validated()
-=======
-            $request->getModel(Server::class),
+            $server,
             $request->validated()
->>>>>>> c449ca51
         );
 
         return $this->fractal->item($server)
@@ -71,16 +57,13 @@
     /**
      * Update the build details for a specific server.
      *
-<<<<<<< HEAD
      * @param \Pterodactyl\Http\Requests\Api\Application\Servers\UpdateServerBuildConfigurationRequest $request
      * @param \Pterodactyl\Models\Server $server
-     *
      * @return array
      *
-     * @throws \Throwable
-=======
->>>>>>> c449ca51
      * @throws \Pterodactyl\Exceptions\DisplayException
+     * @throws \Pterodactyl\Exceptions\Model\DataValidationException
+     * @throws \Pterodactyl\Exceptions\Repository\RecordNotFoundException
      */
     public function build(UpdateServerBuildConfigurationRequest $request, Server $server): array
     {
