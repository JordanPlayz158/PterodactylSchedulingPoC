<?php

namespace Pterodactyl\Http\Controllers\Api\Application\Servers;

use Pterodactyl\Models\User;
use Pterodactyl\Models\Server;
use Pterodactyl\Services\Servers\StartupModificationService;
use Pterodactyl\Transformers\Api\Application\ServerTransformer;
use Pterodactyl\Http\Controllers\Api\Application\ApplicationApiController;
use Pterodactyl\Http\Requests\Api\Application\Servers\UpdateServerStartupRequest;

class StartupController extends ApplicationApiController
{
    /**
     * @var \Pterodactyl\Services\Servers\StartupModificationService
     */
    private $modificationService;

    /**
     * StartupController constructor.
     */
    public function __construct(StartupModificationService $modificationService)
    {
        parent::__construct();

        $this->modificationService = $modificationService;
    }

    /**
     * Update the startup and environment settings for a specific server.
     *
<<<<<<< HEAD
     * @param \Pterodactyl\Http\Requests\Api\Application\Servers\UpdateServerStartupRequest $request
     * @param \Pterodactyl\Models\Server $server
     *
     * @return array
     * @throws \Throwable
=======
     * @throws \Illuminate\Validation\ValidationException
     * @throws \Pterodactyl\Exceptions\Http\Connection\DaemonConnectionException
     * @throws \Pterodactyl\Exceptions\Model\DataValidationException
     * @throws \Pterodactyl\Exceptions\Repository\RecordNotFoundException
>>>>>>> c449ca51
     */
    public function index(UpdateServerStartupRequest $request, Server $server): array
    {
        $server = $this->modificationService
            ->setUserLevel(User::USER_LEVEL_ADMIN)
            ->handle($server, $request->validated());

        return $this->fractal->item($server)
            ->transformWith($this->getTransformer(ServerTransformer::class))
            ->toArray();
    }
}<|MERGE_RESOLUTION|>--- conflicted
+++ resolved
@@ -29,18 +29,10 @@
     /**
      * Update the startup and environment settings for a specific server.
      *
-<<<<<<< HEAD
-     * @param \Pterodactyl\Http\Requests\Api\Application\Servers\UpdateServerStartupRequest $request
-     * @param \Pterodactyl\Models\Server $server
-     *
-     * @return array
-     * @throws \Throwable
-=======
      * @throws \Illuminate\Validation\ValidationException
      * @throws \Pterodactyl\Exceptions\Http\Connection\DaemonConnectionException
      * @throws \Pterodactyl\Exceptions\Model\DataValidationException
      * @throws \Pterodactyl\Exceptions\Repository\RecordNotFoundException
->>>>>>> c449ca51
      */
     public function index(UpdateServerStartupRequest $request, Server $server): array
     {
