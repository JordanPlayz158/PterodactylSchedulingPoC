<?php

namespace Pterodactyl\Http\Controllers\Api\Application\Servers;

use Illuminate\Http\Response;
use Pterodactyl\Models\Server;
use Pterodactyl\Models\Database;
use Illuminate\Http\JsonResponse;
use Pterodactyl\Services\Databases\DatabasePasswordService;
use Pterodactyl\Services\Databases\DatabaseManagementService;
use Pterodactyl\Contracts\Repository\DatabaseRepositoryInterface;
use Pterodactyl\Transformers\Api\Application\ServerDatabaseTransformer;
use Pterodactyl\Http\Controllers\Api\Application\ApplicationApiController;
use Pterodactyl\Http\Requests\Api\Application\Servers\Databases\GetServerDatabaseRequest;
use Pterodactyl\Http\Requests\Api\Application\Servers\Databases\GetServerDatabasesRequest;
use Pterodactyl\Http\Requests\Api\Application\Servers\Databases\ServerDatabaseWriteRequest;
use Pterodactyl\Http\Requests\Api\Application\Servers\Databases\StoreServerDatabaseRequest;

class DatabaseController extends ApplicationApiController
{
    /**
     * @var \Pterodactyl\Services\Databases\DatabaseManagementService
     */
    private $databaseManagementService;

    /**
     * @var \Pterodactyl\Services\Databases\DatabasePasswordService
     */
    private $databasePasswordService;

    /**
     * @var \Pterodactyl\Contracts\Repository\DatabaseRepositoryInterface
     */
    private $repository;

    /**
     * DatabaseController constructor.
     */
    public function __construct(
        DatabaseManagementService $databaseManagementService,
        DatabasePasswordService $databasePasswordService,
        DatabaseRepositoryInterface $repository
    )
    {
        parent::__construct();

        $this->databaseManagementService = $databaseManagementService;
        $this->databasePasswordService = $databasePasswordService;
        $this->repository = $repository;
    }

    /**
     * Return a listing of all databases currently available to a single
     * server.
<<<<<<< HEAD
     *
     * @param \Pterodactyl\Http\Requests\Api\Application\Servers\Databases\GetServerDatabasesRequest $request
     * @param \Pterodactyl\Models\Server $server
     *
     * @return array
     * @throws \Illuminate\Contracts\Container\BindingResolutionException
=======
>>>>>>> c449ca51
     */
    public function index(GetServerDatabasesRequest $request, Server $server): array
    {
        return $this->fractal->collection($server->databases)
            ->transformWith($this->getTransformer(ServerDatabaseTransformer::class))
            ->toArray();
    }

    /**
     * Return a single server database.
<<<<<<< HEAD
     *
     * @param \Pterodactyl\Http\Requests\Api\Application\Servers\Databases\GetServerDatabaseRequest $request
     * @param \Pterodactyl\Models\Server $server
     * @param \Pterodactyl\Models\Database $database
     *
     * @return array
     * @throws \Illuminate\Contracts\Container\BindingResolutionException
=======
>>>>>>> c449ca51
     */
    public function view(GetServerDatabaseRequest $request, Server $server, Database $database): array
    {
        return $this->fractal->item($database)
            ->transformWith($this->getTransformer(ServerDatabaseTransformer::class))
            ->toArray();
    }

    /**
     * Reset the password for a specific server database.
     *
<<<<<<< HEAD
     * @param \Pterodactyl\Http\Requests\Api\Application\Servers\Databases\ServerDatabaseWriteRequest $request
     * @param \Pterodactyl\Models\Server $server
     * @param \Pterodactyl\Models\Database $database
     *
     * @return \Illuminate\Http\JsonResponse
     *
=======
>>>>>>> c449ca51
     * @throws \Throwable
     */
    public function resetPassword(ServerDatabaseWriteRequest $request, Server $server, Database $database): JsonResponse
    {
        $this->databasePasswordService->handle($database);

        return new JsonResponse([], JsonResponse::HTTP_NO_CONTENT);
    }

    /**
     * Create a new database on the Panel for a given server.
     *
<<<<<<< HEAD
     * @param \Pterodactyl\Http\Requests\Api\Application\Servers\Databases\StoreServerDatabaseRequest $request
     * @param \Pterodactyl\Models\Server $server
     *
     * @return \Illuminate\Http\JsonResponse
     *
=======
>>>>>>> c449ca51
     * @throws \Throwable
     */
    public function store(StoreServerDatabaseRequest $request, Server $server): JsonResponse
    {
        $database = $this->databaseManagementService->create($server, array_merge($request->validated(), [
            'database' => $request->databaseName(),
        ]));

        return $this->fractal->item($database)
            ->transformWith($this->getTransformer(ServerDatabaseTransformer::class))
            ->addMeta([
                'resource' => route('api.application.servers.databases.view', [
                    'server' => $server->id,
                    'database' => $database->id,
                ]),
            ])
            ->respond(Response::HTTP_CREATED);
    }

    /**
     * Handle a request to delete a specific server database from the Panel.
     *
<<<<<<< HEAD
     * @param \Pterodactyl\Http\Requests\Api\Application\Servers\Databases\ServerDatabaseWriteRequest $request
     * @param \Pterodactyl\Models\Database $database
     *
     * @return \Illuminate\Http\JsonResponse
     *
     * @throws \Exception
=======
     * @throws \Pterodactyl\Exceptions\Repository\RecordNotFoundException
>>>>>>> c449ca51
     */
    public function delete(ServerDatabaseWriteRequest $request, Database $database): JsonResponse
    {
        $this->databaseManagementService->delete($database);

        return new JsonResponse([], JsonResponse::HTTP_NO_CONTENT);
    }
}<|MERGE_RESOLUTION|>--- conflicted
+++ resolved
@@ -40,8 +40,7 @@
         DatabaseManagementService $databaseManagementService,
         DatabasePasswordService $databasePasswordService,
         DatabaseRepositoryInterface $repository
-    )
-    {
+    ) {
         parent::__construct();
 
         $this->databaseManagementService = $databaseManagementService;
@@ -52,15 +51,6 @@
     /**
      * Return a listing of all databases currently available to a single
      * server.
-<<<<<<< HEAD
-     *
-     * @param \Pterodactyl\Http\Requests\Api\Application\Servers\Databases\GetServerDatabasesRequest $request
-     * @param \Pterodactyl\Models\Server $server
-     *
-     * @return array
-     * @throws \Illuminate\Contracts\Container\BindingResolutionException
-=======
->>>>>>> c449ca51
      */
     public function index(GetServerDatabasesRequest $request, Server $server): array
     {
@@ -71,16 +61,6 @@
 
     /**
      * Return a single server database.
-<<<<<<< HEAD
-     *
-     * @param \Pterodactyl\Http\Requests\Api\Application\Servers\Databases\GetServerDatabaseRequest $request
-     * @param \Pterodactyl\Models\Server $server
-     * @param \Pterodactyl\Models\Database $database
-     *
-     * @return array
-     * @throws \Illuminate\Contracts\Container\BindingResolutionException
-=======
->>>>>>> c449ca51
      */
     public function view(GetServerDatabaseRequest $request, Server $server, Database $database): array
     {
@@ -92,15 +72,6 @@
     /**
      * Reset the password for a specific server database.
      *
-<<<<<<< HEAD
-     * @param \Pterodactyl\Http\Requests\Api\Application\Servers\Databases\ServerDatabaseWriteRequest $request
-     * @param \Pterodactyl\Models\Server $server
-     * @param \Pterodactyl\Models\Database $database
-     *
-     * @return \Illuminate\Http\JsonResponse
-     *
-=======
->>>>>>> c449ca51
      * @throws \Throwable
      */
     public function resetPassword(ServerDatabaseWriteRequest $request, Server $server, Database $database): JsonResponse
@@ -113,14 +84,6 @@
     /**
      * Create a new database on the Panel for a given server.
      *
-<<<<<<< HEAD
-     * @param \Pterodactyl\Http\Requests\Api\Application\Servers\Databases\StoreServerDatabaseRequest $request
-     * @param \Pterodactyl\Models\Server $server
-     *
-     * @return \Illuminate\Http\JsonResponse
-     *
-=======
->>>>>>> c449ca51
      * @throws \Throwable
      */
     public function store(StoreServerDatabaseRequest $request, Server $server): JsonResponse
@@ -143,16 +106,7 @@
     /**
      * Handle a request to delete a specific server database from the Panel.
      *
-<<<<<<< HEAD
-     * @param \Pterodactyl\Http\Requests\Api\Application\Servers\Databases\ServerDatabaseWriteRequest $request
-     * @param \Pterodactyl\Models\Database $database
-     *
-     * @return \Illuminate\Http\JsonResponse
-     *
-     * @throws \Exception
-=======
      * @throws \Pterodactyl\Exceptions\Repository\RecordNotFoundException
->>>>>>> c449ca51
      */
     public function delete(ServerDatabaseWriteRequest $request, Database $database): JsonResponse
     {
