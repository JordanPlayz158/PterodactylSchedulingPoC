--- conflicted
+++ resolved
@@ -47,15 +47,9 @@
         }
 
         $servers = QueryBuilder::for(Server::query())
-<<<<<<< HEAD
-            ->allowedFilters(['uuid', 'name', 'image', 'external_id'])
+            ->allowedFilters(['uuid', 'uuidShort', 'name', 'image', 'external_id'])
             ->allowedSorts(['id', 'uuid', 'uuidShort', 'name', 'owner_id', 'node_id', 'status'])
             ->paginate($perPage);
-=======
-            ->allowedFilters(['uuid', 'uuidShort', 'name', 'image', 'external_id'])
-            ->allowedSorts(['id', 'uuid'])
-            ->paginate($request->query('per_page') ?? 50);
->>>>>>> aa3ea8b2
 
         return $this->fractal->collection($servers)
             ->transformWith($this->getTransformer(ServerTransformer::class))
