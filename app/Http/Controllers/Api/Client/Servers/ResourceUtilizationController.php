--- conflicted
+++ resolved
@@ -12,11 +12,6 @@
 
 class ResourceUtilizationController extends ClientApiController
 {
-<<<<<<< HEAD
-=======
-    private DaemonServerRepository $repository;
-
->>>>>>> b67aceb6
     private Repository $cache;
     private DaemonServerRepository $repository;
 
@@ -37,7 +32,6 @@
      * a flood of unnecessary API calls.
      *
      * @throws \Pterodactyl\Exceptions\Http\Connection\DaemonConnectionException
-     * @throws \Illuminate\Contracts\Container\BindingResolutionException
      */
     public function __invoke(GetServerRequest $request, Server $server): array
     {
