--- conflicted
+++ resolved
@@ -12,19 +12,8 @@
 
 class ResourceUtilizationController extends ClientApiController
 {
-<<<<<<< HEAD
+    private Repository $cache;
     private DaemonServerRepository $repository;
-=======
-    /**
-     * @var \Pterodactyl\Repositories\Wings\DaemonServerRepository
-     */
-    private DaemonServerRepository $repository;
-
-    /**
-     * @var \Illuminate\Cache\Repository
-     */
-    private Repository $cache;
->>>>>>> 9b46d590
 
     /**
      * ResourceUtilizationController constructor.
