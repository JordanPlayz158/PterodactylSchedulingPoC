--- conflicted
+++ resolved
@@ -25,12 +25,8 @@
     private InitiateBackupService $initiateBackupService;
     private DeleteBackupService $deleteBackupService;
     private DownloadLinkService $downloadLinkService;
-<<<<<<< HEAD
-    private DaemonBackupRepository $repository;
-=======
     private DaemonBackupRepository $daemonRepository;
     private BackupRepository $repository;
->>>>>>> 10b357b7
 
     /**
      * BackupController constructor.
@@ -69,11 +65,7 @@
         return $this->fractal->collection($server->backups()->paginate($limit))
             ->transformWith($this->getTransformer(BackupTransformer::class))
             ->addMeta([
-<<<<<<< HEAD
-                'used_backup_count' => $this->initiateBackupService->getNonFailedBackups($server)->count(),
-=======
                 'backup_count' => $this->repository->getNonFailedBackups($server)->count(),
->>>>>>> 10b357b7
             ])
             ->toArray();
     }
@@ -81,6 +73,8 @@
     /**
      * Starts the backup process for a server.
      *
+     * @throws \Spatie\Fractalistic\Exceptions\InvalidTransformation
+     * @throws \Spatie\Fractalistic\Exceptions\NoTransformerSpecified
      * @throws \Throwable
      */
     public function store(StoreBackupRequest $request, Server $server): array
@@ -140,7 +134,6 @@
      * Returns information about a single backup.
      *
      * @throws \Illuminate\Auth\Access\AuthorizationException
-     * @throws \Illuminate\Contracts\Container\BindingResolutionException
      */
     public function view(Request $request, Server $server, Backup $backup): array
     {
