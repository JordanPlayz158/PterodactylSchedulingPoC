<?php

namespace Pterodactyl\Http\Controllers\Api\Remote\Servers;

use Carbon\CarbonImmutable;
use Illuminate\Support\Arr;
use Illuminate\Http\Request;
use Illuminate\Http\Response;
use Pterodactyl\Models\Allocation;
use Illuminate\Support\Facades\Log;
use Pterodactyl\Models\ServerTransfer;
use Illuminate\Database\ConnectionInterface;
use Pterodactyl\Http\Controllers\Controller;
use Pterodactyl\Services\Nodes\NodeJWTService;
use Pterodactyl\Repositories\Eloquent\ServerRepository;
use Pterodactyl\Repositories\Wings\DaemonServerRepository;
use Pterodactyl\Repositories\Wings\DaemonTransferRepository;
use Pterodactyl\Exceptions\Http\Connection\DaemonConnectionException;
use Pterodactyl\Services\Servers\ServerConfigurationStructureService;

class ServerTransferController extends Controller
{
    private ConnectionInterface $connection;
    private ServerRepository $repository;
    private DaemonServerRepository $daemonServerRepository;
    private DaemonTransferRepository $daemonTransferRepository;
    private ServerConfigurationStructureService $configurationStructureService;
    private NodeJWTService $jwtService;

    /**
     * ServerTransferController constructor.
     */
    public function __construct(
        ConnectionInterface $connection,
        ServerRepository $repository,
        DaemonServerRepository $daemonServerRepository,
        DaemonTransferRepository $daemonTransferRepository,
        ServerConfigurationStructureService $configurationStructureService,
        NodeJWTService $jwtService
    ) {
        $this->connection = $connection;
        $this->repository = $repository;
        $this->daemonServerRepository = $daemonServerRepository;
        $this->daemonTransferRepository = $daemonTransferRepository;
        $this->configurationStructureService = $configurationStructureService;
        $this->jwtService = $jwtService;
    }

    /**
     * The daemon notifies us about the archive status.
     *
     * @throws \Pterodactyl\Exceptions\Repository\RecordNotFoundException
     * @throws \Throwable
     */
    public function archive(Request $request, string $uuid): Response
    {
        $server = $this->repository->getByUuid($uuid);

        // Unsuspend the server and don't continue the transfer.
        if (!$request->input('successful')) {
            return $this->processFailedTransfer($server->transfer);
        }

        // We want to generate a new configuration using the new node_id value from the
        // transfer, and not the old node value.
        $data = $this->configurationStructureService->handle($server, [
            'node_id' => $server->transfer->new_node,
        ]);

        $allocations = $server->getAllocationMappings();
        $primary = array_key_first($allocations);
        Arr::set($data, 'allocations.default.ip', $primary);
        Arr::set($data, 'allocations.default.port', $allocations[$primary][0]);
        Arr::set($data, 'service.skip_scripts', true);
        Arr::set($data, 'suspended', false);

        $this->connection->transaction(function () use ($data, $server) {
            // This token is used by the new node the server is being transferred to. It allows
            // that node to communicate with the old node during the process to initiate the
            // actual file transfer.
            $token = $this->jwtService
                ->setExpiresAt(CarbonImmutable::now()->addMinutes(15))
                ->setSubject($server->uuid)
                ->handle($server->node, $server->uuid, 'sha256');

            // Update the archived field on the transfer to make clients connect to the websocket
            // on the new node to be able to receive transfer logs.
            $server->transfer->forceFill(['archived' => true])->saveOrFail();

            // On the daemon transfer repository, make sure to set the node after the server
            // because setServer() tells the repository to use the server's node and not the one
            // we want to specify.
            $this->daemonTransferRepository
                ->setServer($server)
                ->setNode($server->transfer->newNode)
                ->notify($server, $data, $server->node, $token->toString());
        });

        return new Response('', Response::HTTP_NO_CONTENT);
    }

    /**
     * The daemon notifies us about a transfer failure.
     *
     * @throws \Throwable
     */
    public function failure(string $uuid): Response
    {
        $server = $this->repository->getByUuid($uuid);

        return $this->processFailedTransfer($server->transfer);
    }

    /**
     * The daemon notifies us about a transfer success.
     *
     * @throws \Throwable
     */
<<<<<<< HEAD
    public function success(string $uuid): Response
=======
    public function success(string $uuid): JsonResponse
>>>>>>> b67aceb6
    {
        $server = $this->repository->getByUuid($uuid);
        $transfer = $server->transfer;

        /** @var \Pterodactyl\Models\Server $server */
        $server = $this->connection->transaction(function () use ($server, $transfer) {
<<<<<<< HEAD
            $allocations = [$transfer->old_allocation];
            if (!empty($transfer->old_additional_allocations)) {
                foreach ($transfer->old_additional_allocations as $allocation) {
                    $allocations[] = $allocation;
                }
            }
=======
            $allocations = array_merge([$transfer->old_allocation], $transfer->old_additional_allocations);
>>>>>>> b67aceb6

            // Remove the old allocations for the server and re-assign the server to the new
            // primary allocation and node.
            Allocation::query()->whereIn('id', $allocations)->update(['server_id' => null]);
            $server->update([
                'allocation_id' => $transfer->new_allocation,
                'node_id' => $transfer->new_node,
            ]);

            $server = $server->fresh();
            $server->transfer->update(['successful' => true]);

            return $server;
        });

        // Delete the server from the old node making sure to point it to the old node so
        // that we do not delete it from the new node the server was transferred to.
        try {
            $this->daemonServerRepository
                ->setServer($server)
                ->setNode($transfer->oldNode)
                ->delete();
        } catch (DaemonConnectionException $exception) {
            Log::warning($exception, ['transfer_id' => $server->transfer->id]);
        }

        return new Response('', Response::HTTP_NO_CONTENT);
    }

    /**
     * Release all of the reserved allocations for this transfer and mark it as failed in
     * the database.
     *
     * @throws \Throwable
     */
    protected function processFailedTransfer(ServerTransfer $transfer): Response
    {
        $this->connection->transaction(function () use (&$transfer) {
            $transfer->forceFill(['successful' => false])->saveOrFail();

<<<<<<< HEAD
            $allocations = [$transfer->new_allocation];
            if (!empty($transfer->new_additional_allocations)) {
                foreach ($transfer->new_additional_allocations as $allocation) {
                    $allocations[] = $allocation;
                }
            }

=======
            $allocations = array_merge([$transfer->new_allocation], $transfer->new_additional_allocations);
>>>>>>> b67aceb6
            Allocation::query()->whereIn('id', $allocations)->update(['server_id' => null]);
        });

        return new Response('', Response::HTTP_NO_CONTENT);
    }
}<|MERGE_RESOLUTION|>--- conflicted
+++ resolved
@@ -116,27 +116,14 @@
      *
      * @throws \Throwable
      */
-<<<<<<< HEAD
     public function success(string $uuid): Response
-=======
-    public function success(string $uuid): JsonResponse
->>>>>>> b67aceb6
     {
         $server = $this->repository->getByUuid($uuid);
         $transfer = $server->transfer;
 
         /** @var \Pterodactyl\Models\Server $server */
         $server = $this->connection->transaction(function () use ($server, $transfer) {
-<<<<<<< HEAD
-            $allocations = [$transfer->old_allocation];
-            if (!empty($transfer->old_additional_allocations)) {
-                foreach ($transfer->old_additional_allocations as $allocation) {
-                    $allocations[] = $allocation;
-                }
-            }
-=======
             $allocations = array_merge([$transfer->old_allocation], $transfer->old_additional_allocations);
->>>>>>> b67aceb6
 
             // Remove the old allocations for the server and re-assign the server to the new
             // primary allocation and node.
@@ -177,17 +164,7 @@
         $this->connection->transaction(function () use (&$transfer) {
             $transfer->forceFill(['successful' => false])->saveOrFail();
 
-<<<<<<< HEAD
-            $allocations = [$transfer->new_allocation];
-            if (!empty($transfer->new_additional_allocations)) {
-                foreach ($transfer->new_additional_allocations as $allocation) {
-                    $allocations[] = $allocation;
-                }
-            }
-
-=======
             $allocations = array_merge([$transfer->new_allocation], $transfer->new_additional_allocations);
->>>>>>> b67aceb6
             Allocation::query()->whereIn('id', $allocations)->update(['server_id' => null]);
         });
 
