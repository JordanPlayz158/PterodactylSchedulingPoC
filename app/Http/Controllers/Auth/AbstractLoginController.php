--- conflicted
+++ resolved
@@ -62,7 +62,7 @@
             $this->getField($request->input('user')) => $request->input('user'),
         ]);
 
-        if ($request->route()->named('auth.login-checkpoint')) {
+        if ($request->route()->named('auth.checkpoint') || $request->route()->named('auth.checkpoint.key')) {
             throw new DisplayException($message ?? trans('auth.two_factor.checkpoint_failed'));
         }
 
@@ -82,18 +82,10 @@
         $this->auth->guard()->login($user, true);
 
         return new JsonResponse([
-<<<<<<< HEAD
             'complete' => true,
             'methods' => [],
             'intended' => $this->redirectPath(),
             'user' => $user->toReactObject(),
-=======
-            'data' => [
-                'complete' => true,
-                'intended' => $this->redirectPath(),
-                'user' => $user->toVueObject(),
-            ],
->>>>>>> c57eb2c9
         ]);
     }
 
