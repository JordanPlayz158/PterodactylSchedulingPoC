<?php

namespace Pterodactyl\Http\Controllers\Auth;

use Carbon\CarbonInterface;
use Carbon\CarbonImmutable;
use Pterodactyl\Models\User;
<<<<<<< HEAD
use Illuminate\Auth\AuthManager;
=======
use Illuminate\Http\JsonResponse;
>>>>>>> c57eb2c9
use PragmaRX\Google2FA\Google2FA;
use Illuminate\Contracts\Encryption\Encrypter;
use Illuminate\Database\Eloquent\ModelNotFoundException;
use Pterodactyl\Http\Requests\Auth\LoginCheckpointRequest;
<<<<<<< HEAD
use Illuminate\Contracts\Cache\Repository as CacheRepository;

class LoginCheckpointController extends AbstractLoginController
{
    private CacheRepository $cache;
    private Encrypter $encrypter;
    private Google2FA $google2FA;
=======
use Illuminate\Contracts\Validation\Factory as ValidationFactory;

class LoginCheckpointController extends AbstractLoginController
{
    private const TOKEN_EXPIRED_MESSAGE = 'The authentication token provided has expired, please refresh the page and try again.';

    private ValidationFactory $validation;

    private Google2FA $google2FA;

    private Encrypter $encrypter;
>>>>>>> c57eb2c9

    /**
     * LoginCheckpointController constructor.
     */
<<<<<<< HEAD
    public function __construct(
        AuthManager $auth,
        Repository $config,
        CacheRepository $cache,
        Encrypter $encrypter,
        Google2FA $google2FA
    ) {
        parent::__construct($auth, $config);

        $this->cache = $cache;
        $this->encrypter = $encrypter;
        $this->google2FA = $google2FA;
=======
    public function __construct(Encrypter $encrypter, Google2FA $google2FA, ValidationFactory $validation)
    {
        parent::__construct();

        $this->google2FA = $google2FA;
        $this->encrypter = $encrypter;
        $this->validation = $validation;
>>>>>>> c57eb2c9
    }

    /**
     * Handle a login where the user is required to provide a TOTP authentication
     * token. Once a user has reached this stage it is assumed that they have already
     * provided a valid username and password.
     *
     * @return \Illuminate\Http\JsonResponse|void
     *
     * @throws \PragmaRX\Google2FA\Exceptions\IncompatibleWithGoogleAuthenticatorException
     * @throws \PragmaRX\Google2FA\Exceptions\InvalidCharactersException
     * @throws \PragmaRX\Google2FA\Exceptions\SecretKeyTooShortException
     * @throws \Illuminate\Validation\ValidationException
     */
    public function __invoke(LoginCheckpointRequest $request)
    {
        if ($this->hasTooManyLoginAttempts($request)) {
            $this->sendLockoutResponse($request);

            return;
        }

        $details = $request->session()->get('auth_confirmation_token');
        if (!$this->hasValidSessionData($details)) {
            $this->sendFailedLoginResponse($request, null, self::TOKEN_EXPIRED_MESSAGE);
        }

        if (!hash_equals($request->input('confirmation_token') ?? '', $details['token_value'])) {
            $this->sendFailedLoginResponse($request);
        }

        try {
            /** @var \Pterodactyl\Models\User $user */
            $user = User::query()->findOrFail($details['user_id']);
        } catch (ModelNotFoundException $exception) {
<<<<<<< HEAD
            $this->incrementLoginAttempts($request);

            $this->sendFailedLoginResponse(
                $request,
                null,
                'The authentication token provided has expired, please refresh the page and try again.'
            );

            return;
=======
            $this->sendFailedLoginResponse($request, null, self::TOKEN_EXPIRED_MESSAGE);
>>>>>>> c57eb2c9
        }

        // Recovery tokens go through a slightly different pathway for usage.
        if (!is_null($recoveryToken = $request->input('recovery_token'))) {
            if ($this->isValidRecoveryToken($user, $recoveryToken)) {
                return $this->sendLoginResponse($user, $request);
            }
        } else {
            $decrypted = $this->encrypter->decrypt($user->totp_secret);

            if ($this->google2FA->verifyKey($decrypted, (string) $request->input('authentication_code') ?? '', config('pterodactyl.auth.2fa.window'))) {
                return $this->sendLoginResponse($user, $request);
            }
        }

<<<<<<< HEAD
        $this->incrementLoginAttempts($request);
=======
>>>>>>> c57eb2c9
        $this->sendFailedLoginResponse($request, $user, !empty($recoveryToken) ? 'The recovery token provided is not valid.' : null);
    }

    /**
     * Determines if a given recovery token is valid for the user account. If we find a matching token
     * it will be deleted from the database.
     *
     * @return bool
     *
     * @throws \Exception
     */
    protected function isValidRecoveryToken(User $user, string $value)
    {
        foreach ($user->recoveryTokens as $token) {
            if (password_verify($value, $token->token)) {
                $token->delete();

                return true;
            }
        }

        return false;
    }

    /**
     * Determines if the data provided from the session is valid or not. This
     * will return false if the data is invalid, or if more time has passed than
     * was configured when the session was written.
     *
     * @param array $data
     * @return bool
     */
    protected function hasValidSessionData(array $data): bool
    {
        $validator = $this->validation->make($data, [
            'user_id' => 'required|integer|min:1',
            'token_value' => 'required|string',
            'expires_at' => 'required',
        ]);

        if ($validator->fails()) {
            return false;
        }

        if (!$data['expires_at'] instanceof CarbonInterface) {
            return false;
        }

        if ($data['expires_at']->isBefore(CarbonImmutable::now())) {
            return false;
        }

        return true;
    }
}<|MERGE_RESOLUTION|>--- conflicted
+++ resolved
@@ -5,62 +5,32 @@
 use Carbon\CarbonInterface;
 use Carbon\CarbonImmutable;
 use Pterodactyl\Models\User;
-<<<<<<< HEAD
-use Illuminate\Auth\AuthManager;
-=======
-use Illuminate\Http\JsonResponse;
->>>>>>> c57eb2c9
 use PragmaRX\Google2FA\Google2FA;
 use Illuminate\Contracts\Encryption\Encrypter;
 use Illuminate\Database\Eloquent\ModelNotFoundException;
 use Pterodactyl\Http\Requests\Auth\LoginCheckpointRequest;
-<<<<<<< HEAD
-use Illuminate\Contracts\Cache\Repository as CacheRepository;
-
-class LoginCheckpointController extends AbstractLoginController
-{
-    private CacheRepository $cache;
-    private Encrypter $encrypter;
-    private Google2FA $google2FA;
-=======
 use Illuminate\Contracts\Validation\Factory as ValidationFactory;
 
 class LoginCheckpointController extends AbstractLoginController
 {
-    private const TOKEN_EXPIRED_MESSAGE = 'The authentication token provided has expired, please refresh the page and try again.';
+    public const TOKEN_EXPIRED_MESSAGE = 'The authentication token provided has expired, please refresh the page and try again.';
 
-    private ValidationFactory $validation;
+    private Encrypter $encrypter;
 
     private Google2FA $google2FA;
 
-    private Encrypter $encrypter;
->>>>>>> c57eb2c9
+    private ValidationFactory $validation;
 
     /**
      * LoginCheckpointController constructor.
      */
-<<<<<<< HEAD
-    public function __construct(
-        AuthManager $auth,
-        Repository $config,
-        CacheRepository $cache,
-        Encrypter $encrypter,
-        Google2FA $google2FA
-    ) {
-        parent::__construct($auth, $config);
-
-        $this->cache = $cache;
-        $this->encrypter = $encrypter;
-        $this->google2FA = $google2FA;
-=======
     public function __construct(Encrypter $encrypter, Google2FA $google2FA, ValidationFactory $validation)
     {
         parent::__construct();
 
+        $this->encrypter = $encrypter;
         $this->google2FA = $google2FA;
-        $this->encrypter = $encrypter;
         $this->validation = $validation;
->>>>>>> c57eb2c9
     }
 
     /**
@@ -74,41 +44,32 @@
      * @throws \PragmaRX\Google2FA\Exceptions\InvalidCharactersException
      * @throws \PragmaRX\Google2FA\Exceptions\SecretKeyTooShortException
      * @throws \Illuminate\Validation\ValidationException
+     * @throws \Pterodactyl\Exceptions\DisplayException
      */
     public function __invoke(LoginCheckpointRequest $request)
     {
         if ($this->hasTooManyLoginAttempts($request)) {
             $this->sendLockoutResponse($request);
-
             return;
         }
 
         $details = $request->session()->get('auth_confirmation_token');
         if (!$this->hasValidSessionData($details)) {
             $this->sendFailedLoginResponse($request, null, self::TOKEN_EXPIRED_MESSAGE);
+            return;
         }
 
         if (!hash_equals($request->input('confirmation_token') ?? '', $details['token_value'])) {
             $this->sendFailedLoginResponse($request);
+            return;
         }
 
         try {
             /** @var \Pterodactyl\Models\User $user */
             $user = User::query()->findOrFail($details['user_id']);
         } catch (ModelNotFoundException $exception) {
-<<<<<<< HEAD
-            $this->incrementLoginAttempts($request);
-
-            $this->sendFailedLoginResponse(
-                $request,
-                null,
-                'The authentication token provided has expired, please refresh the page and try again.'
-            );
-
+            $this->sendFailedLoginResponse($request, null, self::TOKEN_EXPIRED_MESSAGE);
             return;
-=======
-            $this->sendFailedLoginResponse($request, null, self::TOKEN_EXPIRED_MESSAGE);
->>>>>>> c57eb2c9
         }
 
         // Recovery tokens go through a slightly different pathway for usage.
@@ -124,10 +85,6 @@
             }
         }
 
-<<<<<<< HEAD
-        $this->incrementLoginAttempts($request);
-=======
->>>>>>> c57eb2c9
         $this->sendFailedLoginResponse($request, $user, !empty($recoveryToken) ? 'The recovery token provided is not valid.' : null);
     }
 
@@ -136,10 +93,8 @@
      * it will be deleted from the database.
      *
      * @return bool
-     *
-     * @throws \Exception
      */
-    protected function isValidRecoveryToken(User $user, string $value)
+    protected function isValidRecoveryToken(User $user, string $value): bool
     {
         foreach ($user->recoveryTokens as $token) {
             if (password_verify($value, $token->token)) {
@@ -152,6 +107,11 @@
         return false;
     }
 
+    protected function hasValidSessionData(array $data): bool
+    {
+        return static::isValidSessionData($this->validation, $data);
+    }
+
     /**
      * Determines if the data provided from the session is valid or not. This
      * will return false if the data is invalid, or if more time has passed than
@@ -160,9 +120,9 @@
      * @param array $data
      * @return bool
      */
-    protected function hasValidSessionData(array $data): bool
+    public static function isValidSessionData(ValidationFactory $validation, array $data): bool
     {
-        $validator = $this->validation->make($data, [
+        $validator = $validation->make($data, [
             'user_id' => 'required|integer|min:1',
             'token_value' => 'required|string',
             'expires_at' => 'required',
