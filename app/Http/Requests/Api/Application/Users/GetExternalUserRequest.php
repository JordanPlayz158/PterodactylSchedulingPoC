--- conflicted
+++ resolved
@@ -27,12 +27,6 @@
 
     /**
      * Determine if the requested external user exists.
-<<<<<<< HEAD
-     *
-     * @return bool
-     * @throws \Illuminate\Contracts\Container\BindingResolutionException
-=======
->>>>>>> c449ca51
      */
     public function resourceExists(): bool
     {
