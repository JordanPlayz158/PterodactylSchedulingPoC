<?php

namespace Pterodactyl\Http\Requests\Admin;

use Illuminate\Foundation\Http\FormRequest;

abstract class AdminFormRequest extends FormRequest
{
    /**
     * The rules to apply to the incoming form request.
     *
     * @return array
     */
    abstract public function rules();

    /**
     * Determine if the user is an admin and has permission to access this
     * form controller in the first place.
     *
     * @return bool
     */
    public function authorize()
    {
        if (is_null($this->user())) {
            return false;
        }

        return (bool) $this->user()->root_admin;
    }

    /**
     * Return only the fields that we are interested in from the request.
     * This will include empty fields as a null value.
     *
     * @param array|null $only
     * @return array
     */
    public function normalize(array $only = null)
    {
<<<<<<< HEAD
        return $this->all(empty($only) ? array_keys($this->rules()) : $only);
=======
        return $this->only($only ?? array_keys($this->rules()));
>>>>>>> 6b2d7b64
    }
}<|MERGE_RESOLUTION|>--- conflicted
+++ resolved
@@ -37,10 +37,6 @@
      */
     public function normalize(array $only = null)
     {
-<<<<<<< HEAD
-        return $this->all(empty($only) ? array_keys($this->rules()) : $only);
-=======
         return $this->only($only ?? array_keys($this->rules()));
->>>>>>> 6b2d7b64
     }
 }