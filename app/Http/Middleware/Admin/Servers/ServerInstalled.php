<?php

namespace Pterodactyl\Http\Middleware\Admin\Servers;

use Closure;
use Illuminate\Http\Request;
use Illuminate\Http\Response;
use Pterodactyl\Models\Server;
use Symfony\Component\HttpKernel\Exception\HttpException;
use Symfony\Component\HttpKernel\Exception\NotFoundHttpException;

class ServerInstalled
{
    /**
     * Checks that the server is installed before allowing access through the route.
     *
     * @return mixed
     */
    public function handle(Request $request, Closure $next)
    {
        /** @var \Pterodactyl\Models\Server|null $server */
        $server = $request->route()->parameter('server');

        if (!$server instanceof Server) {
            throw new NotFoundHttpException('No server resource was located in the request parameters.');
        }

<<<<<<< HEAD
        if (! $server->isInstalled()) {
            throw new HttpException(
                Response::HTTP_FORBIDDEN, 'Access to this resource is not allowed due to the current installation state.'
            );
=======
        if ($server->installed !== 1) {
            throw new HttpException(Response::HTTP_FORBIDDEN, 'Access to this resource is not allowed due to the current installation state.');
>>>>>>> b7d1c45b
        }

        return $next($request);
    }
}<|MERGE_RESOLUTION|>--- conflicted
+++ resolved
@@ -25,15 +25,10 @@
             throw new NotFoundHttpException('No server resource was located in the request parameters.');
         }
 
-<<<<<<< HEAD
         if (! $server->isInstalled()) {
             throw new HttpException(
                 Response::HTTP_FORBIDDEN, 'Access to this resource is not allowed due to the current installation state.'
             );
-=======
-        if ($server->installed !== 1) {
-            throw new HttpException(Response::HTTP_FORBIDDEN, 'Access to this resource is not allowed due to the current installation state.');
->>>>>>> b7d1c45b
         }
 
         return $next($request);
