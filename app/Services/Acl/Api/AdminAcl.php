--- conflicted
+++ resolved
@@ -25,19 +25,6 @@
      * Resources that are available on the API and can contain a permissions
      * set for each key. These are stored in the database as r_{resource}.
      */
-<<<<<<< HEAD
-    const RESOURCE_SERVERS = 'servers';
-    const RESOURCE_NODES = 'nodes';
-    const RESOURCE_ALLOCATIONS = 'allocations';
-    const RESOURCE_USERS = 'users';
-    const RESOURCE_LOCATIONS = 'locations';
-    const RESOURCE_NESTS = 'nests';
-    const RESOURCE_EGGS = 'eggs';
-    const RESOURCE_DATABASE_HOSTS = 'database_hosts';
-    const RESOURCE_SERVER_DATABASES = 'server_databases';
-    const RESOURCE_ROLES = 'roles';
-    const RESOURCE_MOUNTS = 'mounts';
-=======
     public const RESOURCE_SERVERS = 'servers';
     public const RESOURCE_NODES = 'nodes';
     public const RESOURCE_ALLOCATIONS = 'allocations';
@@ -47,11 +34,14 @@
     public const RESOURCE_EGGS = 'eggs';
     public const RESOURCE_DATABASE_HOSTS = 'database_hosts';
     public const RESOURCE_SERVER_DATABASES = 'server_databases';
->>>>>>> c449ca51
+    public const RESOURCE_ROLES = 'roles';
+    public const RESOURCE_MOUNTS = 'mounts';
 
     /**
      * Determine if an API key has permission to perform a specific read/write operation.
      *
+     * @param int $permission
+     * @param int $action
      * @return bool
      */
     public static function can(int $permission, int $action = self::READ)
@@ -67,6 +57,9 @@
      * Determine if an API Key model has permission to access a given resource
      * at a specific action level.
      *
+     * @param \Pterodactyl\Models\ApiKey $key
+     * @param string $resource
+     * @param int $action
      * @return bool
      */
     public static function check(ApiKey $key, string $resource, int $action = self::READ)
@@ -77,11 +70,7 @@
     /**
      * Return a list of all resource constants defined in this ACL.
      *
-<<<<<<< HEAD
      * @return array
-=======
-     * @throws \ReflectionException
->>>>>>> c449ca51
      */
     public static function getResourceList(): array
     {
