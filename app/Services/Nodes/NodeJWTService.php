--- conflicted
+++ resolved
@@ -3,10 +3,6 @@
 namespace Pterodactyl\Services\Nodes;
 
 use DateTimeImmutable;
-<<<<<<< HEAD
-use Lcobucci\JWT\Builder;
-=======
->>>>>>> c449ca51
 use Carbon\CarbonImmutable;
 use Illuminate\Support\Str;
 use Pterodactyl\Models\Node;
@@ -45,10 +41,6 @@
     }
 
     /**
-<<<<<<< HEAD
-     * @param \DateTimeImmutable $date
-=======
->>>>>>> c449ca51
      * @return $this
      */
     public function setExpiresAt(DateTimeImmutable $date)
@@ -80,16 +72,6 @@
         $identifier = hash($algo, $identifiedBy);
         $config = Configuration::forSymmetricSigner(new Sha256(), InMemory::plainText($node->getDecryptedKey()));
 
-<<<<<<< HEAD
-        $identifier = hash($algo, $identifiedBy);
-
-        $builder = (new Builder)->issuedBy(config('app.url'))
-            ->permittedFor($node->getConnectionAddress())
-            ->identifiedBy($identifier)
-            ->withHeader('jti', $identifier)
-            ->issuedAt(CarbonImmutable::now()->toDateTimeImmutable())
-            ->canOnlyBeUsedAfter(CarbonImmutable::now()->subMinutes(5)->toDateTimeImmutable());
-=======
         $builder = $config->builder(new TimestampDates())
             ->issuedBy(config('app.url'))
             ->permittedFor($node->getConnectionAddress())
@@ -97,20 +79,13 @@
             ->withHeader('jti', $identifier)
             ->issuedAt(CarbonImmutable::now())
             ->canOnlyBeUsedAfter(CarbonImmutable::now()->subMinutes(5));
->>>>>>> c449ca51
 
         if ($this->expiresAt) {
             $builder = $builder->expiresAt($this->expiresAt);
         }
 
-<<<<<<< HEAD
-        if (! empty($this->subject)) {
-            $builder = $builder->relatedTo($this->subject)
-                ->withHeader('sub', $this->subject);
-=======
         if (!empty($this->subject)) {
             $builder = $builder->relatedTo($this->subject)->withHeader('sub', $this->subject);
->>>>>>> c449ca51
         }
 
         foreach ($this->claims as $key => $value) {
