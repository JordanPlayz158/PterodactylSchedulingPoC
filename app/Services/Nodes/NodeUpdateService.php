<?php
/**
 * Pterodactyl - Panel
 * Copyright (c) 2015 - 2017 Dane Everitt <dane@daneeveritt.com>.
 *
 * This software is licensed under the terms of the MIT license.
 * https://opensource.org/licenses/MIT
 */

namespace Pterodactyl\Services\Nodes;

use Pterodactyl\Models\Node;
use GuzzleHttp\Exception\RequestException;
use Pterodactyl\Traits\Services\ReturnsUpdatedModels;
use Pterodactyl\Contracts\Repository\NodeRepositoryInterface;
use Pterodactyl\Exceptions\Http\Connection\DaemonConnectionException;
use Pterodactyl\Contracts\Repository\Daemon\ConfigurationRepositoryInterface;

class NodeUpdateService
{
    use ReturnsUpdatedModels;

    /**
     * @var \Pterodactyl\Contracts\Repository\Daemon\ConfigurationRepositoryInterface
     */
    private $configRepository;

    /**
     * @var \Pterodactyl\Contracts\Repository\NodeRepositoryInterface
     */
    private $repository;

    /**
     * UpdateService constructor.
     *
     * @param \Pterodactyl\Contracts\Repository\Daemon\ConfigurationRepositoryInterface $configurationRepository
     * @param \Pterodactyl\Contracts\Repository\NodeRepositoryInterface                 $repository
     */
    public function __construct(
        ConfigurationRepositoryInterface $configurationRepository,
        NodeRepositoryInterface $repository
    ) {
        $this->configRepository = $configurationRepository;
        $this->repository = $repository;
    }

    /**
     * Update the configuration values for a given node on the machine.
     *
     * @param \Pterodactyl\Models\Node $node
     * @param array                    $data
     * @return \Pterodactyl\Models\Node|mixed
     *
     * @throws \Pterodactyl\Exceptions\DisplayException
     * @throws \Pterodactyl\Exceptions\Model\DataValidationException
     * @throws \Pterodactyl\Exceptions\Repository\RecordNotFoundException
     */
    public function handle(Node $node, array $data)
    {
        if (! is_null(array_get($data, 'reset_secret'))) {
            $data['daemonSecret'] = str_random(Node::DAEMON_SECRET_LENGTH);
            unset($data['reset_secret']);
        }

<<<<<<< HEAD
        if ($this->getUpdatedModel()) {
            $response = $this->repository->update($node->id, $data);
        } else {
            $response = $this->repository->withoutFresh()->update($node->id, $data);
        }
=======
        $updateResponse = $this->repository->withoutFreshModel()->update($node->id, $data);
>>>>>>> bd238c75

        try {
            $this->configRepository->setNode($node)->update();
        } catch (RequestException $exception) {
            throw new DaemonConnectionException($exception);
        }

        return $response;
    }
}<|MERGE_RESOLUTION|>--- conflicted
+++ resolved
@@ -62,15 +62,11 @@
             unset($data['reset_secret']);
         }
 
-<<<<<<< HEAD
         if ($this->getUpdatedModel()) {
             $response = $this->repository->update($node->id, $data);
         } else {
-            $response = $this->repository->withoutFresh()->update($node->id, $data);
+            $response = $this->repository->withoutFreshModel()->update($node->id, $data);
         }
-=======
-        $updateResponse = $this->repository->withoutFreshModel()->update($node->id, $data);
->>>>>>> bd238c75
 
         try {
             $this->configRepository->setNode($node)->update();
