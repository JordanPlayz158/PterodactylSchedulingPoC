--- conflicted
+++ resolved
@@ -9,18 +9,20 @@
 
 namespace Pterodactyl\Services\Users;
 
+use Illuminate\Contracts\Config\Repository as ConfigRepository;
 use Pterodactyl\Models\User;
-<<<<<<< HEAD
-use PragmaRX\Google2FA\Google2FA;
+use PragmaRX\Google2FAQRCode\Google2FA;
 use Illuminate\Support\Collection;
-=======
-use PragmaRX\Google2FAQRCode\Google2FA;
->>>>>>> 3290d398
 use Illuminate\Contracts\Encryption\Encrypter;
 use Pterodactyl\Contracts\Repository\UserRepositoryInterface;
 
 class TwoFactorSetupService
 {
+    /**
+     * @var \Illuminate\Contracts\Config\Repository
+     */
+    private $config;
+
     /**
      * @var \Illuminate\Contracts\Encryption\Encrypter
      */
@@ -39,15 +41,18 @@
     /**
      * TwoFactorSetupService constructor.
      *
+     * @param \Illuminate\Contracts\Config\Repository                   $config
      * @param \Illuminate\Contracts\Encryption\Encrypter                $encrypter
      * @param PragmaRX\Google2FAQRCode\Google2FA                        $google2FA
      * @param \Pterodactyl\Contracts\Repository\UserRepositoryInterface $repository
      */
     public function __construct(
+        ConfigRepository $config,
         Encrypter $encrypter,
         Google2FA $google2FA,
         UserRepositoryInterface $repository
     ) {
+        $this->config = $config;
         $this->encrypter = $encrypter;
         $this->google2FA = $google2FA;
         $this->repository = $repository;
@@ -65,13 +70,8 @@
      */
     public function handle(User $user): Collection
     {
-<<<<<<< HEAD
-        $secret = $this->google2FA->generateSecretKey(config('pterodactyl.auth.2fa.bytes'));
-        $image = $this->google2FA->getQRCodeGoogleUrl(config('app.name'), $user->email, $secret);
-=======
         $secret = $this->google2FA->generateSecretKey($this->config->get('pterodactyl.auth.2fa.bytes'));
         $image = $this->google2FA->getQRCodeInline($this->config->get('app.name'), $user->email, $secret);
->>>>>>> 3290d398
 
         $this->repository->withoutFreshModel()->update($user->id, [
             'totp_secret' => $this->encrypter->encrypt($secret),
