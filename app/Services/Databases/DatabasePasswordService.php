<?php

namespace Pterodactyl\Services\Databases;

<<<<<<< HEAD
use Webmozart\Assert\Assert;
=======
use Exception;
>>>>>>> bd587508
use Pterodactyl\Models\Database;
use Illuminate\Support\Facades\Log;
use Illuminate\Database\ConnectionInterface;
use Illuminate\Contracts\Encryption\Encrypter;
use Pterodactyl\Extensions\DynamicDatabaseConnection;
use Pterodactyl\Contracts\Repository\DatabaseRepositoryInterface;

class DatabasePasswordService
{
    /**
     * @var \Illuminate\Database\ConnectionInterface
     */
    private $connection;

    /**
     * @var \Pterodactyl\Extensions\DynamicDatabaseConnection
     */
    private $dynamic;

    /**
     * @var \Illuminate\Contracts\Encryption\Encrypter
     */
    private $encrypter;

    /**
     * @var \Pterodactyl\Contracts\Repository\DatabaseRepositoryInterface
     */
    private $repository;

    /**
     * DatabasePasswordService constructor.
     *
     * @param \Illuminate\Database\ConnectionInterface                      $connection
     * @param \Pterodactyl\Contracts\Repository\DatabaseRepositoryInterface $repository
     * @param \Pterodactyl\Extensions\DynamicDatabaseConnection             $dynamic
     * @param \Illuminate\Contracts\Encryption\Encrypter                    $encrypter
     */
    public function __construct(
        ConnectionInterface $connection,
        DatabaseRepositoryInterface $repository,
        DynamicDatabaseConnection $dynamic,
        Encrypter $encrypter
    ) {
        $this->connection = $connection;
        $this->dynamic = $dynamic;
        $this->encrypter = $encrypter;
        $this->repository = $repository;
    }

    /**
     * Updates a password for a given database.
     *
     * @param \Pterodactyl\Models\Database|int $database
     * @return string
     *
     * @throws \Throwable
     */
    public function handle(Database $database): string
    {
<<<<<<< HEAD
        if (! $database instanceof Database) {
            Assert::integerish($database);

            $database = $this->repository->find($database);
        }
=======
        $password = str_random(24);
        // Given a random string of characters, randomly loop through the characters and replace some
        // with special characters to avoid issues with MySQL password requirements on some servers.
        try {
            for ($i = 0; $i < random_int(2, 6); $i++) {
                $character = ['!', '@', '=', '.', '+', '^'][random_int(0, 5)];
>>>>>>> bd587508

                $password = substr_replace($password, $character, random_int(0, 23), 1);
            }
        } catch (Exception $exception) {
            // Just log the error and hope for the best at this point.
            Log::error($exception);
        }

        $this->connection->transaction(function () use ($database, $password) {
            $this->dynamic->set('dynamic', $database->database_host_id);

            $this->repository->withoutFreshModel()->update($database->id, [
                'password' => $this->encrypter->encrypt($password),
            ]);

            $this->repository->dropUser($database->username, $database->remote);
            $this->repository->createUser($database->username, $database->remote, $password);
            $this->repository->assignUserToDatabase($database->database, $database->username, $database->remote);
            $this->repository->flush();
        });

        return $password;
    }
}<|MERGE_RESOLUTION|>--- conflicted
+++ resolved
@@ -2,11 +2,7 @@
 
 namespace Pterodactyl\Services\Databases;
 
-<<<<<<< HEAD
-use Webmozart\Assert\Assert;
-=======
 use Exception;
->>>>>>> bd587508
 use Pterodactyl\Models\Database;
 use Illuminate\Support\Facades\Log;
 use Illuminate\Database\ConnectionInterface;
@@ -66,20 +62,12 @@
      */
     public function handle(Database $database): string
     {
-<<<<<<< HEAD
-        if (! $database instanceof Database) {
-            Assert::integerish($database);
-
-            $database = $this->repository->find($database);
-        }
-=======
         $password = str_random(24);
         // Given a random string of characters, randomly loop through the characters and replace some
         // with special characters to avoid issues with MySQL password requirements on some servers.
         try {
             for ($i = 0; $i < random_int(2, 6); $i++) {
                 $character = ['!', '@', '=', '.', '+', '^'][random_int(0, 5)];
->>>>>>> bd587508
 
                 $password = substr_replace($password, $character, random_int(0, 23), 1);
             }
