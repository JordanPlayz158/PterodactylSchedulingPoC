<?php

namespace Pterodactyl\Services\Helpers;

use Exception;
use GuzzleHttp\Client;
use Carbon\CarbonImmutable;
use Illuminate\Support\Arr;
use Illuminate\Support\Str;
use Illuminate\Contracts\Cache\Repository as CacheRepository;
use Pterodactyl\Exceptions\Service\Helper\CdnVersionFetchingException;

class SoftwareVersionService
{
    public const VERSION_CACHE_KEY = 'pterodactyl:versioning_data';

    /**
     * @var array
     */
    private static array $result;

    /**
     * @var \Illuminate\Contracts\Cache\Repository
     */
    protected CacheRepository $cache;

    /**
     * @var \GuzzleHttp\Client
     */
    protected Client $client;

    /**
     * SoftwareVersionService constructor.
     */
    public function __construct(
        CacheRepository $cache,
        Client $client
    ) {
        $this->cache = $cache;
        $this->client = $client;

        self::$result = $this->cacheVersionData();
    }

    /**
     * Gets the current version of the panel that is being used.
     *
     * @return string
     */
    public function getVersion(): string
    {
        return config()->get('app.version');
    }

    /**
     * Get the latest version of the panel from the CDN servers.
     *
     * @return string
     */
    public function getLatestPanel(): string
    {
        return Arr::get(self::$result, 'panel') ?? 'error';
    }

    /**
     * Get the latest version of wings from the CDN servers.
     *
     * @return string
     */
    public function getLatestWings(): string
    {
        return Arr::get(self::$result, 'wings') ?? 'error';
    }

    /**
     * Determine if the current version of the panel is the latest.
     *
     * @return bool
     */
    public function isLatestPanel()
    {
        $version = $this->getVersion();
        if ($version === 'canary') {
            return true;
        }

        return version_compare($version, $this->getLatestPanel()) >= 0;
    }

    /**
     * Determine if a passed wings version is the latest.
     *
     * @param string $version
     *
     * @return bool
     */
    public function isLatestWings(string $version)
    {
        // If the version is 'canary' or starts with 'dev-', mark it as the latest.
        if ($version === 'canary' || Str::startsWith($version, 'dev-')) {
            return true;
        }

        return version_compare($version, $this->getLatestWings()) >= 0;
    }

    /**
     * Keeps the versioning cache up-to-date with the latest results from the CDN.
     *
     * @return array
     */
    protected function cacheVersionData()
    {
        return $this->cache->remember(self::VERSION_CACHE_KEY, CarbonImmutable::now()->addMinutes(config()->get('pterodactyl.cdn.cache_time', 60)), function () {
            try {
                $response = $this->client->request('GET', config()->get('pterodactyl.cdn.url'));

                if ($response->getStatusCode() !== 200) {
                    throw new CdnVersionFetchingException;
                }

<<<<<<< HEAD
                return json_decode($response->getBody(), true);
=======
                throw new CdnVersionFetchingException();
>>>>>>> c449ca51
            } catch (Exception $exception) {
                return [];
            }
        });
    }

    /**
     * Return version information for the footer.
     *
     * @return array
     */
    protected function versionData(): array
    {
        return $this->cache->remember('git-version', 5, function () {
            $configVersion = config()->get('app.version');

            if (file_exists(base_path('.git/HEAD'))) {
                $head = explode(' ', file_get_contents(base_path('.git/HEAD')));

                if (array_key_exists(1, $head)) {
                    $path = base_path('.git/' . trim($head[1]));
                }
            }

            if (isset($path) && file_exists($path)) {
                return [
                    'version' => substr(file_get_contents($path), 0, 8),
                    'is_git' => true,
                ];
            }

            return [
                'version' => $configVersion,
                'is_git' => false,
            ];
        });
    }

    /**
     * ?
     *
     * @return array
     */
    public function getVersionData(): array
    {
        $versionData = $this->versionData();
        if ($versionData['is_git']) {
            $git = $versionData['version'];
        } else {
            $git = null;
        }

        return [
            'panel' => [
                'current' => $this->getVersion(),
                'latest' => $this->getLatestPanel(),
            ],

            'wings' => [
                'latest' => $this->getLatestWings(),
            ],

            'git' => $git,
        ];
    }
}<|MERGE_RESOLUTION|>--- conflicted
+++ resolved
@@ -6,7 +6,6 @@
 use GuzzleHttp\Client;
 use Carbon\CarbonImmutable;
 use Illuminate\Support\Arr;
-use Illuminate\Support\Str;
 use Illuminate\Contracts\Cache\Repository as CacheRepository;
 use Pterodactyl\Exceptions\Service\Helper\CdnVersionFetchingException;
 
@@ -17,17 +16,17 @@
     /**
      * @var array
      */
-    private static array $result;
+    private static $result;
 
     /**
      * @var \Illuminate\Contracts\Cache\Repository
      */
-    protected CacheRepository $cache;
+    protected $cache;
 
     /**
      * @var \GuzzleHttp\Client
      */
-    protected Client $client;
+    protected $client;
 
     /**
      * SoftwareVersionService constructor.
@@ -115,15 +114,11 @@
             try {
                 $response = $this->client->request('GET', config()->get('pterodactyl.cdn.url'));
 
-                if ($response->getStatusCode() !== 200) {
-                    throw new CdnVersionFetchingException;
+                if ($response->getStatusCode() === 200) {
+                    return json_decode($response->getBody(), true);
                 }
 
-<<<<<<< HEAD
-                return json_decode($response->getBody(), true);
-=======
                 throw new CdnVersionFetchingException();
->>>>>>> c449ca51
             } catch (Exception $exception) {
                 return [];
             }
