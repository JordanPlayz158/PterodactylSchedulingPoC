{
  description = "Pterodactyl Panel";

  inputs = {
    dream2nix = {
      url = "github:nix-community/dream2nix";
      inputs.nixpkgs.follows = "nixpkgs";
    };

    flake-utils = {
      url = "github:numtide/flake-utils";
    };

    mk-node-package = {
      url = "github:winston0410/mkNodePackage";
      inputs = {
        flake-utils.follows = "flake-utils";
        nixpkgs.follows = "nixpkgs";
      };
    };

    nixpkgs = {
      url = "github:NixOS/nixpkgs/nixos-unstable";
    };
  };

  outputs = {
    self,
    dream2nix,
    flake-utils,
    mk-node-package,
    nixpkgs,
    ...
  }:
    flake-utils.lib.eachDefaultSystem (
      system: let
        version = "latest";

        pkgs = import nixpkgs {inherit system;};
        mkNodePackage = mk-node-package.lib."${system}".mkNodePackage;

        php = pkgs.php; # PHP 8.2
        phpPackages = pkgs.phpPackages; # PHP 8.2

        phpWithExtensions = php.buildEnv {
          extensions = {
            enabled,
            all,
          }:
            enabled
            ++ (with all; [
              redis
              xdebug
            ]);
          extraConfig = ''
            xdebug.mode=debug
          '';
        };
        composer = phpPackages.composer.override {php = phpWithExtensions;};

        caCertificates = pkgs.runCommand "ca-certificates" {} ''
          mkdir -p $out/etc/ssl/certs $out/etc/pki/tls/certs
          ln -s ${pkgs.cacert}/etc/ssl/certs/ca-bundle.crt $out/etc/ssl/certs/ca-bundle.crt
          ln -s ${pkgs.cacert}/etc/ssl/certs/ca-bundle.crt $out/etc/ssl/certs/ca-certificates.crt
          ln -s ${pkgs.cacert}/etc/ssl/certs/ca-bundle.crt $out/etc/pki/tls/certs/ca-bundle.crt
        '';

        caddyfile = pkgs.writeText "Caddyfile" ''
          :80 {
          	root * /var/www/html/public/
          	file_server

          	header {
          		-Server
          		-X-Powered-By
          		Referrer-Policy "same-origin"
          		X-Frame-Options "deny"
          		X-XSS-Protection "1; mode=block"
          		X-Content-Type-Options "nosniff"
          	}

          	encode gzip zstd

          	php_fastcgi localhost:9000

          	try_files {path} {path}/ /index.php?{query}
          }
        '';

        phpfpmConf = pkgs.writeText "php-fpm.conf" ''
          [global]
          error_log = /dev/stderr
          daemonize = no

          [www]
          user  = nobody
          group = nobody

          listen = 0.0.0.0:9000

          pm                      = dynamic
          pm.start_servers        = 4
          pm.min_spare_servers    = 4
          pm.max_spare_servers    = 16
          pm.max_children         = 64
          pm.max_requests         = 256

          clear_env = no
          catch_workers_output = yes

          decorate_workers_output = no
        '';

        configs = pkgs.runCommand "configs" {} ''
          mkdir -p $out/etc/caddy
          ln -s ${caddyfile} $out/etc/caddy/Caddyfile
          ln -s ${phpfpmConf} $out/etc/php-fpm.conf
        '';

        src = with pkgs.lib;
          cleanSource (cleanSourceWith {
            filter = name: type: let
              baseName = baseNameOf (toString name);
            in
              !(builtins.elem baseName [
                ".direnv"
                ".github"
                "bootstrap/cache"
                "node_modules"
                "public/build"
                "public/hot"
                "storage"
                "vendor"
                ".editorconfig"
                ".env"
                ".env.testing"
                ".envrc"
                ".gitignore"
                ".php-cs-fixer.cache"
                ".phpunit.result.cache"
                "BUILDING.md"
                "CODE_OF_CONDUCT.md"
                "CONTRIBUTING.md"
                "docker-compose.development.yaml"
                "docker-compose.example.yaml"
                "docker-compose.yaml"
                "flake.lock"
                "flake.nix"
                "shell.nix"
              ]);
            src = ./.;
          });

        app =
          (dream2nix.lib.makeFlakeOutputs {
            config.projectRoot = src;
            source = src;
            settings = [
              {
                translator = "composer-lock";
                subsystemInfo.noDev = true;
              }
            ];
            systems = [system];
            autoProjects = true;
          })
          .packages
          ."${system}"
          ."pterodactyl/panel";

        ui = mkNodePackage {
          inherit src version;

          pname = "pterodactyl";
          buildInputs = [];

          buildPhase = ''
            pnpm run build
          '';

          installPhase = ''
            mkdir -p $out
            cp -r public/build $out
          '';
        };

        panel = pkgs.stdenv.mkDerivation {
          inherit src version;

          pname = "pterodactyl";
          buildInputs = [app ui];

          installPhase = ''
            cp -r ${app}/lib/vendor/pterodactyl/panel $out

            chmod 755 $out
            chmod 755 $out/public

            mkdir -p $out/public/build
            cp -r ${ui}/build/* $out/public/build

            rm $out/composer.json.orig
          '';
        };
      in {
        defaultPackage = panel;
        devShell = import ./shell.nix {inherit composer phpWithExtensions pkgs;};

        packages = {
          inherit panel;

          development = with pkgs;
            dockerTools.buildImage {
              name = "pterodactyl/development";
              tag = "panel";

              copyToRoot = pkgs.buildEnv {
                name = "image-root";
                paths = [
                  bash
                  dockerTools.fakeNss
                  caCertificates
                  caddy
                  composer
                  configs
                  coreutils
                  mysql80
                  nodejs_18
<<<<<<< HEAD
                  nodePackages.pnpm
                  php81WithExtensions
                  postgresql_15
=======
                  nodePackages.yarn
                  phpWithExtensions
>>>>>>> 2497819c
                ];
                pathsToLink = ["/bin" "/etc"];
              };
            };

          oci = with pkgs;
            dockerTools.buildImage {
              name = "pterodactyl/panel";
              tag = version;

              copyToRoot = buildEnv {
                name = "image-root";
                paths = [
                  dockerTools.fakeNss
                  caCertificates
                  caddy
                  configs
                  phpWithExtensions

                  panel
                ];
                pathsToLink = ["/bin" "/etc"];
              };

              config = {
                Cmd = [];
              };
            };
        };
      }
    );
}<|MERGE_RESOLUTION|>--- conflicted
+++ resolved
@@ -226,14 +226,9 @@
                   coreutils
                   mysql80
                   nodejs_18
-<<<<<<< HEAD
                   nodePackages.pnpm
-                  php81WithExtensions
+                  phpWithExtensions
                   postgresql_15
-=======
-                  nodePackages.yarn
-                  phpWithExtensions
->>>>>>> 2497819c
                 ];
                 pathsToLink = ["/bin" "/etc"];
               };
