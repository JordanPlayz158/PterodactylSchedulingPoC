--- conflicted
+++ resolved
@@ -4,11 +4,7 @@
         "Read more about it at https://getcomposer.org/doc/01-basic-usage.md#installing-dependencies",
         "This file is @generated automatically"
     ],
-<<<<<<< HEAD
-    "content-hash": "9df3e017d39b7b7642cc1a958979894c",
-=======
-    "content-hash": "c825c79676768901c780446d7550a7f6",
->>>>>>> f0489f67
+    "content-hash": "d9326ab9c1f29c749d0683c32f4667b6",
     "packages": [
         {
             "name": "aws/aws-crt-php",
@@ -8724,67 +8720,6 @@
             "time": "2022-12-13T00:04:12+00:00"
         },
         {
-            "name": "laravel/sail",
-            "version": "v1.21.0",
-            "source": {
-                "type": "git",
-                "url": "https://github.com/laravel/sail.git",
-                "reference": "758a914fc4da41f3f6ca5522c85902181b228bd1"
-            },
-            "dist": {
-                "type": "zip",
-                "url": "https://api.github.com/repos/laravel/sail/zipball/758a914fc4da41f3f6ca5522c85902181b228bd1",
-                "reference": "758a914fc4da41f3f6ca5522c85902181b228bd1",
-                "shasum": ""
-            },
-            "require": {
-                "illuminate/console": "^8.0|^9.0|^10.0",
-                "illuminate/contracts": "^8.0|^9.0|^10.0",
-                "illuminate/support": "^8.0|^9.0|^10.0",
-                "php": "^7.3|^8.0",
-                "symfony/yaml": "^6.0"
-            },
-            "bin": [
-                "bin/sail"
-            ],
-            "type": "library",
-            "extra": {
-                "branch-alias": {
-                    "dev-master": "1.x-dev"
-                },
-                "laravel": {
-                    "providers": [
-                        "Laravel\\Sail\\SailServiceProvider"
-                    ]
-                }
-            },
-            "autoload": {
-                "psr-4": {
-                    "Laravel\\Sail\\": "src/"
-                }
-            },
-            "notification-url": "https://packagist.org/downloads/",
-            "license": [
-                "MIT"
-            ],
-            "authors": [
-                {
-                    "name": "Taylor Otwell",
-                    "email": "taylor@laravel.com"
-                }
-            ],
-            "description": "Docker files for running a basic Laravel application.",
-            "keywords": [
-                "docker",
-                "laravel"
-            ],
-            "support": {
-                "issues": "https://github.com/laravel/sail/issues",
-                "source": "https://github.com/laravel/sail"
-            },
-            "time": "2023-02-16T19:16:27+00:00"
-        },
-        {
             "name": "laravel/dusk",
             "version": "v7.12.3",
             "source": {
@@ -8861,6 +8796,67 @@
             "time": "2024-02-15T13:38:58+00:00"
         },
         {
+            "name": "laravel/sail",
+            "version": "v1.21.0",
+            "source": {
+                "type": "git",
+                "url": "https://github.com/laravel/sail.git",
+                "reference": "758a914fc4da41f3f6ca5522c85902181b228bd1"
+            },
+            "dist": {
+                "type": "zip",
+                "url": "https://api.github.com/repos/laravel/sail/zipball/758a914fc4da41f3f6ca5522c85902181b228bd1",
+                "reference": "758a914fc4da41f3f6ca5522c85902181b228bd1",
+                "shasum": ""
+            },
+            "require": {
+                "illuminate/console": "^8.0|^9.0|^10.0",
+                "illuminate/contracts": "^8.0|^9.0|^10.0",
+                "illuminate/support": "^8.0|^9.0|^10.0",
+                "php": "^7.3|^8.0",
+                "symfony/yaml": "^6.0"
+            },
+            "bin": [
+                "bin/sail"
+            ],
+            "type": "library",
+            "extra": {
+                "branch-alias": {
+                    "dev-master": "1.x-dev"
+                },
+                "laravel": {
+                    "providers": [
+                        "Laravel\\Sail\\SailServiceProvider"
+                    ]
+                }
+            },
+            "autoload": {
+                "psr-4": {
+                    "Laravel\\Sail\\": "src/"
+                }
+            },
+            "notification-url": "https://packagist.org/downloads/",
+            "license": [
+                "MIT"
+            ],
+            "authors": [
+                {
+                    "name": "Taylor Otwell",
+                    "email": "taylor@laravel.com"
+                }
+            ],
+            "description": "Docker files for running a basic Laravel application.",
+            "keywords": [
+                "docker",
+                "laravel"
+            ],
+            "support": {
+                "issues": "https://github.com/laravel/sail/issues",
+                "source": "https://github.com/laravel/sail"
+            },
+            "time": "2023-02-16T19:16:27+00:00"
+        },
+        {
             "name": "mockery/mockery",
             "version": "1.5.1",
             "source": {
@@ -9196,37 +9192,38 @@
         },
         {
             "name": "php-webdriver/webdriver",
-            "version": "1.13.1",
+            "version": "1.15.1",
             "source": {
                 "type": "git",
                 "url": "https://github.com/php-webdriver/php-webdriver.git",
-                "reference": "6dfe5f814b796c1b5748850aa19f781b9274c36c"
-            },
-            "dist": {
-                "type": "zip",
-                "url": "https://api.github.com/repos/php-webdriver/php-webdriver/zipball/6dfe5f814b796c1b5748850aa19f781b9274c36c",
-                "reference": "6dfe5f814b796c1b5748850aa19f781b9274c36c",
+                "reference": "cd52d9342c5aa738c2e75a67e47a1b6df97154e8"
+            },
+            "dist": {
+                "type": "zip",
+                "url": "https://api.github.com/repos/php-webdriver/php-webdriver/zipball/cd52d9342c5aa738c2e75a67e47a1b6df97154e8",
+                "reference": "cd52d9342c5aa738c2e75a67e47a1b6df97154e8",
                 "shasum": ""
             },
             "require": {
                 "ext-curl": "*",
                 "ext-json": "*",
                 "ext-zip": "*",
-                "php": "^5.6 || ~7.0 || ^8.0",
+                "php": "^7.3 || ^8.0",
                 "symfony/polyfill-mbstring": "^1.12",
-                "symfony/process": "^2.8 || ^3.1 || ^4.0 || ^5.0 || ^6.0"
+                "symfony/process": "^5.0 || ^6.0 || ^7.0"
             },
             "replace": {
                 "facebook/webdriver": "*"
             },
             "require-dev": {
-                "ondram/ci-detector": "^2.1 || ^3.5 || ^4.0",
+                "ergebnis/composer-normalize": "^2.20.0",
+                "ondram/ci-detector": "^4.0",
                 "php-coveralls/php-coveralls": "^2.4",
-                "php-mock/php-mock-phpunit": "^1.1 || ^2.0",
+                "php-mock/php-mock-phpunit": "^2.0",
                 "php-parallel-lint/php-parallel-lint": "^1.2",
-                "phpunit/phpunit": "^5.7 || ^7 || ^8 || ^9",
+                "phpunit/phpunit": "^9.3",
                 "squizlabs/php_codesniffer": "^3.5",
-                "symfony/var-dumper": "^3.3 || ^4.0 || ^5.0 || ^6.0"
+                "symfony/var-dumper": "^5.0 || ^6.0"
             },
             "suggest": {
                 "ext-SimpleXML": "For Firefox profile creation"
@@ -9255,9 +9252,9 @@
             ],
             "support": {
                 "issues": "https://github.com/php-webdriver/php-webdriver/issues",
-                "source": "https://github.com/php-webdriver/php-webdriver/tree/1.13.1"
-            },
-            "time": "2022-10-11T11:49:44+00:00"
+                "source": "https://github.com/php-webdriver/php-webdriver/tree/1.15.1"
+            },
+            "time": "2023-10-20T12:21:20+00:00"
         },
         {
             "name": "phpdocumentor/reflection-common",
@@ -11326,5 +11323,5 @@
     "platform-overrides": {
         "php": "8.1.0"
     },
-    "plugin-api-version": "2.3.0"
+    "plugin-api-version": "2.6.0"
 }