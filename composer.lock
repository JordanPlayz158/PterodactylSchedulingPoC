{
    "_readme": [
        "This file locks the dependencies of your project to a known state",
        "Read more about it at https://getcomposer.org/doc/01-basic-usage.md#installing-dependencies",
        "This file is @generated automatically"
    ],
<<<<<<< HEAD
    "content-hash": "d16e45e7d2f27afca05914fa627726e7",
=======
    "content-hash": "175a2431d23dd32f79b42bbc8030ace1",
>>>>>>> bd587508
    "packages": [
        {
            "name": "appstract/laravel-blade-directives",
            "version": "0.7.1",
            "source": {
                "type": "git",
                "url": "https://github.com/appstract/laravel-blade-directives.git",
                "reference": "398d36a1c1f2740c81358b99473fd1564a81c406"
            },
            "dist": {
                "type": "zip",
                "url": "https://api.github.com/repos/appstract/laravel-blade-directives/zipball/398d36a1c1f2740c81358b99473fd1564a81c406",
                "reference": "398d36a1c1f2740c81358b99473fd1564a81c406",
                "shasum": ""
            },
            "require": {
                "php": ">=5.6"
            },
            "require-dev": {
                "phpunit/phpunit": "^5.7"
            },
            "type": "library",
            "extra": {
                "laravel": {
                    "providers": [
                        "Appstract\\BladeDirectives\\BladeDirectivesServiceProvider"
                    ]
                }
            },
            "autoload": {
                "psr-4": {
                    "Appstract\\BladeDirectives\\": "src"
                }
            },
            "notification-url": "https://packagist.org/downloads/",
            "license": [
                "MIT"
            ],
            "authors": [
                {
                    "name": "Gijs Jorissen",
                    "role": "Developer",
                    "email": "hello@appstract.team",
                    "homepage": "https://appstract.team"
                }
            ],
            "description": "Handy Blade directives",
            "homepage": "https://github.com/appstract/laravel-blade-directives",
            "keywords": [
                "appstract",
                "laravel-blade-directives"
            ],
            "time": "2018-01-08T13:58:34+00:00"
        },
        {
            "name": "aws/aws-sdk-php",
            "version": "3.81.6",
            "source": {
                "type": "git",
                "url": "https://github.com/aws/aws-sdk-php.git",
                "reference": "0e07e92ec7042316ffc79ef290cf7bbb7d7be24b"
            },
            "dist": {
                "type": "zip",
                "url": "https://api.github.com/repos/aws/aws-sdk-php/zipball/0e07e92ec7042316ffc79ef290cf7bbb7d7be24b",
                "reference": "0e07e92ec7042316ffc79ef290cf7bbb7d7be24b",
                "shasum": ""
            },
            "require": {
                "ext-json": "*",
                "ext-pcre": "*",
                "ext-simplexml": "*",
                "ext-spl": "*",
                "guzzlehttp/guzzle": "^5.3.3|^6.2.1",
                "guzzlehttp/promises": "~1.0",
                "guzzlehttp/psr7": "^1.4.1",
                "mtdowling/jmespath.php": "~2.2",
                "php": ">=5.5"
            },
            "require-dev": {
                "andrewsville/php-token-reflection": "^1.4",
                "aws/aws-php-sns-message-validator": "~1.0",
                "behat/behat": "~3.0",
                "doctrine/cache": "~1.4",
                "ext-dom": "*",
                "ext-openssl": "*",
                "ext-pcntl": "*",
                "ext-sockets": "*",
                "nette/neon": "^2.3",
                "phpunit/phpunit": "^4.8.35|^5.4.3",
                "psr/cache": "^1.0"
            },
            "suggest": {
                "aws/aws-php-sns-message-validator": "To validate incoming SNS notifications",
                "doctrine/cache": "To use the DoctrineCacheAdapter",
                "ext-curl": "To send requests using cURL",
                "ext-openssl": "Allows working with CloudFront private distributions and verifying received SNS messages",
                "ext-sockets": "To use client-side monitoring"
            },
            "type": "library",
            "extra": {
                "branch-alias": {
                    "dev-master": "3.0-dev"
                }
            },
            "autoload": {
                "psr-4": {
                    "Aws\\": "src/"
                },
                "files": [
                    "src/functions.php"
                ]
            },
            "notification-url": "https://packagist.org/downloads/",
            "license": [
                "Apache-2.0"
            ],
            "authors": [
                {
                    "name": "Amazon Web Services",
                    "homepage": "http://aws.amazon.com"
                }
            ],
            "description": "AWS SDK for PHP - Use Amazon Web Services in your PHP project",
            "homepage": "http://aws.amazon.com/sdkforphp",
            "keywords": [
                "amazon",
                "aws",
                "cloud",
                "dynamodb",
                "ec2",
                "glacier",
                "s3",
                "sdk"
            ],
            "time": "2018-12-14T22:50:05+00:00"
        },
        {
            "name": "bacon/bacon-qr-code",
            "version": "2.0.0",
            "source": {
                "type": "git",
                "url": "https://github.com/Bacon/BaconQrCode.git",
                "reference": "eaac909da3ccc32b748a65b127acd8918f58d9b0"
            },
            "dist": {
                "type": "zip",
                "url": "https://api.github.com/repos/Bacon/BaconQrCode/zipball/eaac909da3ccc32b748a65b127acd8918f58d9b0",
                "reference": "eaac909da3ccc32b748a65b127acd8918f58d9b0",
                "shasum": ""
            },
            "require": {
                "dasprid/enum": "^1.0",
                "ext-iconv": "*",
                "php": "^7.1"
            },
            "require-dev": {
                "phly/keep-a-changelog": "^1.4",
                "phpunit/phpunit": "^6.4",
                "squizlabs/php_codesniffer": "^3.1"
            },
            "suggest": {
                "ext-imagick": "to generate QR code images"
            },
            "type": "library",
            "autoload": {
                "psr-4": {
                    "BaconQrCode\\": "src/"
                }
            },
            "notification-url": "https://packagist.org/downloads/",
            "license": [
                "BSD-2-Clause"
            ],
            "authors": [
                {
                    "name": "Ben Scholzen 'DASPRiD'",
                    "email": "mail@dasprids.de",
                    "homepage": "http://www.dasprids.de",
                    "role": "Developer"
                }
            ],
            "description": "BaconQrCode is a QR code generator for PHP.",
            "homepage": "https://github.com/Bacon/BaconQrCode",
            "time": "2018-04-25T17:53:56+00:00"
        },
        {
            "name": "cakephp/chronos",
            "version": "1.2.3",
            "source": {
                "type": "git",
                "url": "https://github.com/cakephp/chronos.git",
                "reference": "395110125ff577f080fa064dca5c5608a4e77ee1"
            },
            "dist": {
                "type": "zip",
                "url": "https://api.github.com/repos/cakephp/chronos/zipball/395110125ff577f080fa064dca5c5608a4e77ee1",
                "reference": "395110125ff577f080fa064dca5c5608a4e77ee1",
                "shasum": ""
            },
            "require": {
                "php": "^5.5.9|^7"
            },
            "require-dev": {
                "athletic/athletic": "~0.1",
                "cakephp/cakephp-codesniffer": "^3.0",
                "phpbench/phpbench": "@dev",
                "phpstan/phpstan": "^0.6.4",
                "phpunit/phpunit": "<6.0 || ^7.0"
            },
            "type": "library",
            "autoload": {
                "psr-4": {
                    "Cake\\Chronos\\": "src/"
                },
                "files": [
                    "src/carbon_compat.php"
                ]
            },
            "notification-url": "https://packagist.org/downloads/",
            "license": [
                "MIT"
            ],
            "authors": [
                {
                    "name": "Brian Nesbitt",
                    "email": "brian@nesbot.com",
                    "homepage": "http://nesbot.com"
                },
                {
                    "name": "The CakePHP Team",
                    "homepage": "http://cakephp.org"
                }
            ],
            "description": "A simple API extension for DateTime.",
            "homepage": "http://cakephp.org",
            "keywords": [
                "date",
                "datetime",
                "time"
            ],
            "time": "2018-10-18T22:02:21+00:00"
        },
        {
            "name": "dasprid/enum",
            "version": "1.0.0",
            "source": {
                "type": "git",
                "url": "https://github.com/DASPRiD/Enum.git",
                "reference": "631ef6e638e9494b0310837fa531bedd908fc22b"
            },
            "dist": {
                "type": "zip",
                "url": "https://api.github.com/repos/DASPRiD/Enum/zipball/631ef6e638e9494b0310837fa531bedd908fc22b",
                "reference": "631ef6e638e9494b0310837fa531bedd908fc22b",
                "shasum": ""
            },
            "require-dev": {
                "phpunit/phpunit": "^6.4",
                "squizlabs/php_codesniffer": "^3.1"
            },
            "type": "library",
            "autoload": {
                "psr-4": {
                    "DASPRiD\\Enum\\": "src/"
                }
            },
            "notification-url": "https://packagist.org/downloads/",
            "license": [
                "BSD-2-Clause"
            ],
            "authors": [
                {
                    "name": "Ben Scholzen 'DASPRiD'",
                    "email": "mail@dasprids.de",
                    "homepage": "https://dasprids.de/"
                }
            ],
            "description": "PHP 7.1 enum implementation",
            "keywords": [
                "enum",
                "map"
            ],
            "time": "2017-10-25T22:45:27+00:00"
        },
        {
            "name": "dnoegel/php-xdg-base-dir",
            "version": "0.1",
            "source": {
                "type": "git",
                "url": "https://github.com/dnoegel/php-xdg-base-dir.git",
                "reference": "265b8593498b997dc2d31e75b89f053b5cc9621a"
            },
            "dist": {
                "type": "zip",
                "url": "https://api.github.com/repos/dnoegel/php-xdg-base-dir/zipball/265b8593498b997dc2d31e75b89f053b5cc9621a",
                "reference": "265b8593498b997dc2d31e75b89f053b5cc9621a",
                "shasum": ""
            },
            "require": {
                "php": ">=5.3.2"
            },
            "require-dev": {
                "phpunit/phpunit": "@stable"
            },
            "type": "project",
            "autoload": {
                "psr-4": {
                    "XdgBaseDir\\": "src/"
                }
            },
            "notification-url": "https://packagist.org/downloads/",
            "license": [
                "MIT"
            ],
            "description": "implementation of xdg base directory specification for php",
            "time": "2014-10-24T07:27:01+00:00"
        },
        {
            "name": "doctrine/cache",
            "version": "v1.8.0",
            "source": {
                "type": "git",
                "url": "https://github.com/doctrine/cache.git",
                "reference": "d768d58baee9a4862ca783840eca1b9add7a7f57"
            },
            "dist": {
                "type": "zip",
                "url": "https://api.github.com/repos/doctrine/cache/zipball/d768d58baee9a4862ca783840eca1b9add7a7f57",
                "reference": "d768d58baee9a4862ca783840eca1b9add7a7f57",
                "shasum": ""
            },
            "require": {
                "php": "~7.1"
            },
            "conflict": {
                "doctrine/common": ">2.2,<2.4"
            },
            "require-dev": {
                "alcaeus/mongo-php-adapter": "^1.1",
                "doctrine/coding-standard": "^4.0",
                "mongodb/mongodb": "^1.1",
                "phpunit/phpunit": "^7.0",
                "predis/predis": "~1.0"
            },
            "suggest": {
                "alcaeus/mongo-php-adapter": "Required to use legacy MongoDB driver"
            },
            "type": "library",
            "extra": {
                "branch-alias": {
                    "dev-master": "1.8.x-dev"
                }
            },
            "autoload": {
                "psr-4": {
                    "Doctrine\\Common\\Cache\\": "lib/Doctrine/Common/Cache"
                }
            },
            "notification-url": "https://packagist.org/downloads/",
            "license": [
                "MIT"
            ],
            "authors": [
                {
                    "name": "Roman Borschel",
                    "email": "roman@code-factory.org"
                },
                {
                    "name": "Benjamin Eberlei",
                    "email": "kontakt@beberlei.de"
                },
                {
                    "name": "Guilherme Blanco",
                    "email": "guilhermeblanco@gmail.com"
                },
                {
                    "name": "Jonathan Wage",
                    "email": "jonwage@gmail.com"
                },
                {
                    "name": "Johannes Schmitt",
                    "email": "schmittjoh@gmail.com"
                }
            ],
            "description": "Caching library offering an object-oriented API for many cache backends",
            "homepage": "https://www.doctrine-project.org",
            "keywords": [
                "cache",
                "caching"
            ],
            "time": "2018-08-21T18:01:43+00:00"
        },
        {
            "name": "doctrine/dbal",
            "version": "v2.9.1",
            "source": {
                "type": "git",
                "url": "https://github.com/doctrine/dbal.git",
                "reference": "ec74d6e300d78fbc896669c3ca57ef9719adc9c6"
            },
            "dist": {
                "type": "zip",
                "url": "https://api.github.com/repos/doctrine/dbal/zipball/ec74d6e300d78fbc896669c3ca57ef9719adc9c6",
                "reference": "ec74d6e300d78fbc896669c3ca57ef9719adc9c6",
                "shasum": ""
            },
            "require": {
                "doctrine/cache": "^1.0",
                "doctrine/event-manager": "^1.0",
                "ext-pdo": "*",
                "php": "^7.1"
            },
            "require-dev": {
                "doctrine/coding-standard": "^5.0",
                "jetbrains/phpstorm-stubs": "^2018.1.2",
                "phpstan/phpstan": "^0.10.1",
                "phpunit/phpunit": "^7.4",
                "symfony/console": "^2.0.5|^3.0|^4.0",
                "symfony/phpunit-bridge": "^3.4.5|^4.0.5"
            },
            "suggest": {
                "symfony/console": "For helpful console commands such as SQL execution and import of files."
            },
            "bin": [
                "bin/doctrine-dbal"
            ],
            "type": "library",
            "extra": {
                "branch-alias": {
                    "dev-master": "2.9.x-dev",
                    "dev-develop": "3.0.x-dev"
                }
            },
            "autoload": {
                "psr-4": {
                    "Doctrine\\DBAL\\": "lib/Doctrine/DBAL"
                }
            },
            "notification-url": "https://packagist.org/downloads/",
            "license": [
                "MIT"
            ],
            "authors": [
                {
                    "name": "Roman Borschel",
                    "email": "roman@code-factory.org"
                },
                {
                    "name": "Benjamin Eberlei",
                    "email": "kontakt@beberlei.de"
                },
                {
                    "name": "Guilherme Blanco",
                    "email": "guilhermeblanco@gmail.com"
                },
                {
                    "name": "Jonathan Wage",
                    "email": "jonwage@gmail.com"
                }
            ],
            "description": "Powerful PHP database abstraction layer (DBAL) with many features for database schema introspection and management.",
            "homepage": "https://www.doctrine-project.org/projects/dbal.html",
            "keywords": [
                "abstraction",
                "database",
                "dbal",
                "mysql",
                "persistence",
                "pgsql",
                "php",
                "queryobject"
            ],
            "time": "2018-12-14T04:51:13+00:00"
        },
        {
            "name": "doctrine/event-manager",
            "version": "v1.0.0",
            "source": {
                "type": "git",
                "url": "https://github.com/doctrine/event-manager.git",
                "reference": "a520bc093a0170feeb6b14e9d83f3a14452e64b3"
            },
            "dist": {
                "type": "zip",
                "url": "https://api.github.com/repos/doctrine/event-manager/zipball/a520bc093a0170feeb6b14e9d83f3a14452e64b3",
                "reference": "a520bc093a0170feeb6b14e9d83f3a14452e64b3",
                "shasum": ""
            },
            "require": {
                "php": "^7.1"
            },
            "conflict": {
                "doctrine/common": "<2.9@dev"
            },
            "require-dev": {
                "doctrine/coding-standard": "^4.0",
                "phpunit/phpunit": "^7.0"
            },
            "type": "library",
            "extra": {
                "branch-alias": {
                    "dev-master": "1.0.x-dev"
                }
            },
            "autoload": {
                "psr-4": {
                    "Doctrine\\Common\\": "lib/Doctrine/Common"
                }
            },
            "notification-url": "https://packagist.org/downloads/",
            "license": [
                "MIT"
            ],
            "authors": [
                {
                    "name": "Roman Borschel",
                    "email": "roman@code-factory.org"
                },
                {
                    "name": "Benjamin Eberlei",
                    "email": "kontakt@beberlei.de"
                },
                {
                    "name": "Guilherme Blanco",
                    "email": "guilhermeblanco@gmail.com"
                },
                {
                    "name": "Jonathan Wage",
                    "email": "jonwage@gmail.com"
                },
                {
                    "name": "Johannes Schmitt",
                    "email": "schmittjoh@gmail.com"
                },
                {
                    "name": "Marco Pivetta",
                    "email": "ocramius@gmail.com"
                }
            ],
            "description": "Doctrine Event Manager component",
            "homepage": "https://www.doctrine-project.org/projects/event-manager.html",
            "keywords": [
                "event",
                "eventdispatcher",
                "eventmanager"
            ],
            "time": "2018-06-11T11:59:03+00:00"
        },
        {
            "name": "doctrine/inflector",
            "version": "v1.3.0",
            "source": {
                "type": "git",
                "url": "https://github.com/doctrine/inflector.git",
                "reference": "5527a48b7313d15261292c149e55e26eae771b0a"
            },
            "dist": {
                "type": "zip",
                "url": "https://api.github.com/repos/doctrine/inflector/zipball/5527a48b7313d15261292c149e55e26eae771b0a",
                "reference": "5527a48b7313d15261292c149e55e26eae771b0a",
                "shasum": ""
            },
            "require": {
                "php": "^7.1"
            },
            "require-dev": {
                "phpunit/phpunit": "^6.2"
            },
            "type": "library",
            "extra": {
                "branch-alias": {
                    "dev-master": "1.3.x-dev"
                }
            },
            "autoload": {
                "psr-4": {
                    "Doctrine\\Common\\Inflector\\": "lib/Doctrine/Common/Inflector"
                }
            },
            "notification-url": "https://packagist.org/downloads/",
            "license": [
                "MIT"
            ],
            "authors": [
                {
                    "name": "Roman Borschel",
                    "email": "roman@code-factory.org"
                },
                {
                    "name": "Benjamin Eberlei",
                    "email": "kontakt@beberlei.de"
                },
                {
                    "name": "Guilherme Blanco",
                    "email": "guilhermeblanco@gmail.com"
                },
                {
                    "name": "Jonathan Wage",
                    "email": "jonwage@gmail.com"
                },
                {
                    "name": "Johannes Schmitt",
                    "email": "schmittjoh@gmail.com"
                }
            ],
            "description": "Common String Manipulations with regard to casing and singular/plural rules.",
            "homepage": "http://www.doctrine-project.org",
            "keywords": [
                "inflection",
                "pluralize",
                "singularize",
                "string"
            ],
            "time": "2018-01-09T20:05:19+00:00"
        },
        {
            "name": "doctrine/lexer",
            "version": "v1.0.1",
            "source": {
                "type": "git",
                "url": "https://github.com/doctrine/lexer.git",
                "reference": "83893c552fd2045dd78aef794c31e694c37c0b8c"
            },
            "dist": {
                "type": "zip",
                "url": "https://api.github.com/repos/doctrine/lexer/zipball/83893c552fd2045dd78aef794c31e694c37c0b8c",
                "reference": "83893c552fd2045dd78aef794c31e694c37c0b8c",
                "shasum": ""
            },
            "require": {
                "php": ">=5.3.2"
            },
            "type": "library",
            "extra": {
                "branch-alias": {
                    "dev-master": "1.0.x-dev"
                }
            },
            "autoload": {
                "psr-0": {
                    "Doctrine\\Common\\Lexer\\": "lib/"
                }
            },
            "notification-url": "https://packagist.org/downloads/",
            "license": [
                "MIT"
            ],
            "authors": [
                {
                    "name": "Roman Borschel",
                    "email": "roman@code-factory.org"
                },
                {
                    "name": "Guilherme Blanco",
                    "email": "guilhermeblanco@gmail.com"
                },
                {
                    "name": "Johannes Schmitt",
                    "email": "schmittjoh@gmail.com"
                }
            ],
            "description": "Base library for a lexer that can be used in Top-Down, Recursive Descent Parsers.",
            "homepage": "http://www.doctrine-project.org",
            "keywords": [
                "lexer",
                "parser"
            ],
            "time": "2014-09-09T13:34:57+00:00"
        },
        {
            "name": "dragonmantank/cron-expression",
            "version": "v2.2.0",
            "source": {
                "type": "git",
                "url": "https://github.com/dragonmantank/cron-expression.git",
                "reference": "92a2c3768d50e21a1f26a53cb795ce72806266c5"
            },
            "dist": {
                "type": "zip",
                "url": "https://api.github.com/repos/dragonmantank/cron-expression/zipball/92a2c3768d50e21a1f26a53cb795ce72806266c5",
                "reference": "92a2c3768d50e21a1f26a53cb795ce72806266c5",
                "shasum": ""
            },
            "require": {
                "php": ">=7.0.0"
            },
            "require-dev": {
                "phpunit/phpunit": "~6.4"
            },
            "type": "library",
            "autoload": {
                "psr-4": {
                    "Cron\\": "src/Cron/"
                }
            },
            "notification-url": "https://packagist.org/downloads/",
            "license": [
                "MIT"
            ],
            "authors": [
                {
                    "name": "Michael Dowling",
                    "email": "mtdowling@gmail.com",
                    "homepage": "https://github.com/mtdowling"
                },
                {
                    "name": "Chris Tankersley",
                    "email": "chris@ctankersley.com",
                    "homepage": "https://github.com/dragonmantank"
                }
            ],
            "description": "CRON for PHP: Calculate the next or previous run date and determine if a CRON expression is due",
            "keywords": [
                "cron",
                "schedule"
            ],
            "time": "2018-06-06T03:12:17+00:00"
        },
        {
            "name": "egulias/email-validator",
            "version": "2.1.7",
            "source": {
                "type": "git",
                "url": "https://github.com/egulias/EmailValidator.git",
                "reference": "709f21f92707308cdf8f9bcfa1af4cb26586521e"
            },
            "dist": {
                "type": "zip",
                "url": "https://api.github.com/repos/egulias/EmailValidator/zipball/709f21f92707308cdf8f9bcfa1af4cb26586521e",
                "reference": "709f21f92707308cdf8f9bcfa1af4cb26586521e",
                "shasum": ""
            },
            "require": {
                "doctrine/lexer": "^1.0.1",
                "php": ">= 5.5"
            },
            "require-dev": {
                "dominicsayers/isemail": "dev-master",
                "phpunit/phpunit": "^4.8.35||^5.7||^6.0",
                "satooshi/php-coveralls": "^1.0.1"
            },
            "suggest": {
                "ext-intl": "PHP Internationalization Libraries are required to use the SpoofChecking validation"
            },
            "type": "library",
            "extra": {
                "branch-alias": {
                    "dev-master": "2.0.x-dev"
                }
            },
            "autoload": {
                "psr-4": {
                    "Egulias\\EmailValidator\\": "EmailValidator"
                }
            },
            "notification-url": "https://packagist.org/downloads/",
            "license": [
                "MIT"
            ],
            "authors": [
                {
                    "name": "Eduardo Gulias Davis"
                }
            ],
            "description": "A library for validating emails against several RFCs",
            "homepage": "https://github.com/egulias/EmailValidator",
            "keywords": [
                "email",
                "emailvalidation",
                "emailvalidator",
                "validation",
                "validator"
            ],
            "time": "2018-12-04T22:38:24+00:00"
        },
        {
            "name": "erusev/parsedown",
            "version": "1.7.1",
            "source": {
                "type": "git",
                "url": "https://github.com/erusev/parsedown.git",
                "reference": "92e9c27ba0e74b8b028b111d1b6f956a15c01fc1"
            },
            "dist": {
                "type": "zip",
                "url": "https://api.github.com/repos/erusev/parsedown/zipball/92e9c27ba0e74b8b028b111d1b6f956a15c01fc1",
                "reference": "92e9c27ba0e74b8b028b111d1b6f956a15c01fc1",
                "shasum": ""
            },
            "require": {
                "ext-mbstring": "*",
                "php": ">=5.3.0"
            },
            "require-dev": {
                "phpunit/phpunit": "^4.8.35"
            },
            "type": "library",
            "autoload": {
                "psr-0": {
                    "Parsedown": ""
                }
            },
            "notification-url": "https://packagist.org/downloads/",
            "license": [
                "MIT"
            ],
            "authors": [
                {
                    "name": "Emanuil Rusev",
                    "email": "hello@erusev.com",
                    "homepage": "http://erusev.com"
                }
            ],
            "description": "Parser for Markdown.",
            "homepage": "http://parsedown.org",
            "keywords": [
                "markdown",
                "parser"
            ],
            "time": "2018-03-08T01:11:30+00:00"
        },
        {
            "name": "fideloper/proxy",
            "version": "4.0.0",
            "source": {
                "type": "git",
                "url": "https://github.com/fideloper/TrustedProxy.git",
                "reference": "cf8a0ca4b85659b9557e206c90110a6a4dba980a"
            },
            "dist": {
                "type": "zip",
                "url": "https://api.github.com/repos/fideloper/TrustedProxy/zipball/cf8a0ca4b85659b9557e206c90110a6a4dba980a",
                "reference": "cf8a0ca4b85659b9557e206c90110a6a4dba980a",
                "shasum": ""
            },
            "require": {
                "illuminate/contracts": "~5.0",
                "php": ">=5.4.0"
            },
            "require-dev": {
                "illuminate/http": "~5.6",
                "mockery/mockery": "~1.0",
                "phpunit/phpunit": "^6.0"
            },
            "type": "library",
            "extra": {
                "laravel": {
                    "providers": [
                        "Fideloper\\Proxy\\TrustedProxyServiceProvider"
                    ]
                }
            },
            "autoload": {
                "psr-4": {
                    "Fideloper\\Proxy\\": "src/"
                }
            },
            "notification-url": "https://packagist.org/downloads/",
            "license": [
                "MIT"
            ],
            "authors": [
                {
                    "name": "Chris Fidao",
                    "email": "fideloper@gmail.com"
                }
            ],
            "description": "Set trusted proxies for Laravel",
            "keywords": [
                "load balancing",
                "proxy",
                "trusted proxy"
            ],
            "time": "2018-02-07T20:20:57+00:00"
        },
        {
            "name": "guzzlehttp/guzzle",
            "version": "6.3.3",
            "source": {
                "type": "git",
                "url": "https://github.com/guzzle/guzzle.git",
                "reference": "407b0cb880ace85c9b63c5f9551db498cb2d50ba"
            },
            "dist": {
                "type": "zip",
                "url": "https://api.github.com/repos/guzzle/guzzle/zipball/407b0cb880ace85c9b63c5f9551db498cb2d50ba",
                "reference": "407b0cb880ace85c9b63c5f9551db498cb2d50ba",
                "shasum": ""
            },
            "require": {
                "guzzlehttp/promises": "^1.0",
                "guzzlehttp/psr7": "^1.4",
                "php": ">=5.5"
            },
            "require-dev": {
                "ext-curl": "*",
                "phpunit/phpunit": "^4.8.35 || ^5.7 || ^6.4 || ^7.0",
                "psr/log": "^1.0"
            },
            "suggest": {
                "psr/log": "Required for using the Log middleware"
            },
            "type": "library",
            "extra": {
                "branch-alias": {
                    "dev-master": "6.3-dev"
                }
            },
            "autoload": {
                "files": [
                    "src/functions_include.php"
                ],
                "psr-4": {
                    "GuzzleHttp\\": "src/"
                }
            },
            "notification-url": "https://packagist.org/downloads/",
            "license": [
                "MIT"
            ],
            "authors": [
                {
                    "name": "Michael Dowling",
                    "email": "mtdowling@gmail.com",
                    "homepage": "https://github.com/mtdowling"
                }
            ],
            "description": "Guzzle is a PHP HTTP client library",
            "homepage": "http://guzzlephp.org/",
            "keywords": [
                "client",
                "curl",
                "framework",
                "http",
                "http client",
                "rest",
                "web service"
            ],
            "time": "2018-04-22T15:46:56+00:00"
        },
        {
            "name": "guzzlehttp/promises",
            "version": "v1.3.1",
            "source": {
                "type": "git",
                "url": "https://github.com/guzzle/promises.git",
                "reference": "a59da6cf61d80060647ff4d3eb2c03a2bc694646"
            },
            "dist": {
                "type": "zip",
                "url": "https://api.github.com/repos/guzzle/promises/zipball/a59da6cf61d80060647ff4d3eb2c03a2bc694646",
                "reference": "a59da6cf61d80060647ff4d3eb2c03a2bc694646",
                "shasum": ""
            },
            "require": {
                "php": ">=5.5.0"
            },
            "require-dev": {
                "phpunit/phpunit": "^4.0"
            },
            "type": "library",
            "extra": {
                "branch-alias": {
                    "dev-master": "1.4-dev"
                }
            },
            "autoload": {
                "psr-4": {
                    "GuzzleHttp\\Promise\\": "src/"
                },
                "files": [
                    "src/functions_include.php"
                ]
            },
            "notification-url": "https://packagist.org/downloads/",
            "license": [
                "MIT"
            ],
            "authors": [
                {
                    "name": "Michael Dowling",
                    "email": "mtdowling@gmail.com",
                    "homepage": "https://github.com/mtdowling"
                }
            ],
            "description": "Guzzle promises library",
            "keywords": [
                "promise"
            ],
            "time": "2016-12-20T10:07:11+00:00"
        },
        {
            "name": "guzzlehttp/psr7",
            "version": "1.5.2",
            "source": {
                "type": "git",
                "url": "https://github.com/guzzle/psr7.git",
                "reference": "9f83dded91781a01c63574e387eaa769be769115"
            },
            "dist": {
                "type": "zip",
                "url": "https://api.github.com/repos/guzzle/psr7/zipball/9f83dded91781a01c63574e387eaa769be769115",
                "reference": "9f83dded91781a01c63574e387eaa769be769115",
                "shasum": ""
            },
            "require": {
                "php": ">=5.4.0",
                "psr/http-message": "~1.0",
                "ralouphie/getallheaders": "^2.0.5"
            },
            "provide": {
                "psr/http-message-implementation": "1.0"
            },
            "require-dev": {
                "phpunit/phpunit": "~4.8.36 || ^5.7.27 || ^6.5.8"
            },
            "type": "library",
            "extra": {
                "branch-alias": {
                    "dev-master": "1.5-dev"
                }
            },
            "autoload": {
                "psr-4": {
                    "GuzzleHttp\\Psr7\\": "src/"
                },
                "files": [
                    "src/functions_include.php"
                ]
            },
            "notification-url": "https://packagist.org/downloads/",
            "license": [
                "MIT"
            ],
            "authors": [
                {
                    "name": "Michael Dowling",
                    "email": "mtdowling@gmail.com",
                    "homepage": "https://github.com/mtdowling"
                },
                {
                    "name": "Tobias Schultze",
                    "homepage": "https://github.com/Tobion"
                }
            ],
            "description": "PSR-7 message implementation that also provides common utility methods",
            "keywords": [
                "http",
                "message",
                "psr-7",
                "request",
                "response",
                "stream",
                "uri",
                "url"
            ],
            "time": "2018-12-04T20:46:45+00:00"
        },
        {
            "name": "hashids/hashids",
            "version": "3.0.0",
            "source": {
                "type": "git",
                "url": "https://github.com/vinkla/hashids.git",
                "reference": "b6c61142bfe36d43740a5419d11c351dddac0458"
            },
            "dist": {
                "type": "zip",
                "url": "https://api.github.com/repos/vinkla/hashids/zipball/b6c61142bfe36d43740a5419d11c351dddac0458",
                "reference": "b6c61142bfe36d43740a5419d11c351dddac0458",
                "shasum": ""
            },
            "require": {
                "php": "^7.1.3"
            },
            "require-dev": {
                "phpunit/phpunit": "^7.0"
            },
            "suggest": {
                "ext-bcmath": "Required to use BC Math arbitrary precision mathematics (*).",
                "ext-gmp": "Required to use GNU multiple precision mathematics (*)."
            },
            "type": "library",
            "extra": {
                "branch-alias": {
                    "dev-master": "3.0-dev"
                }
            },
            "autoload": {
                "psr-4": {
                    "Hashids\\": "src/"
                }
            },
            "notification-url": "https://packagist.org/downloads/",
            "license": [
                "MIT"
            ],
            "authors": [
                {
                    "name": "Ivan Akimov",
                    "email": "ivan@barreleye.com",
                    "homepage": "https://twitter.com/IvanAkimov"
                },
                {
                    "name": "Vincent Klaiber",
                    "email": "hello@vinkla.com",
                    "homepage": "https://vinkla.com"
                }
            ],
            "description": "Generate short, unique, non-sequential ids (like YouTube and Bitly) from numbers",
            "homepage": "http://hashids.org/php",
            "keywords": [
                "bitly",
                "decode",
                "encode",
                "hash",
                "hashid",
                "hashids",
                "ids",
                "obfuscate",
                "youtube"
            ],
            "time": "2018-03-12T16:30:09+00:00"
        },
        {
            "name": "igaster/laravel-theme",
            "version": "v2.0.9",
            "source": {
                "type": "git",
                "url": "https://github.com/igaster/laravel-theme.git",
                "reference": "c0b93dfcfac3602d6d224ad79f76795f6918f4c1"
            },
            "dist": {
                "type": "zip",
                "url": "https://api.github.com/repos/igaster/laravel-theme/zipball/c0b93dfcfac3602d6d224ad79f76795f6918f4c1",
                "reference": "c0b93dfcfac3602d6d224ad79f76795f6918f4c1",
                "shasum": ""
            },
            "require": {
                "illuminate/contracts": "5.4.*|5.5.*|5.6.*|5.7.*"
            },
            "require-dev": {
                "orchestra/testbench": "~3.4",
                "phpunit/phpunit": "^6.0"
            },
            "suggest": {
                "orchestra/asset": "Use '@css' and '@js' in Blade files"
            },
            "type": "library",
            "extra": {
                "laravel": {
                    "providers": [
                        "Igaster\\LaravelTheme\\themeServiceProvider"
                    ],
                    "aliases": {
                        "Theme": "Igaster\\LaravelTheme\\Facades\\Theme"
                    }
                }
            },
            "autoload": {
                "psr-4": {
                    "Igaster\\LaravelTheme\\": "src/",
                    "Igaster\\LaravelTheme\\Tests\\": "tests/"
                }
            },
            "notification-url": "https://packagist.org/downloads/",
            "license": [
                "MIT"
            ],
            "authors": [
                {
                    "name": "Giannis Gasteratos",
                    "email": "igasteratos@gmail.com"
                }
            ],
            "description": "Laravel 5 Themes: Asset & Views folder per theme. Theme inheritance. Blade integration and more...",
            "homepage": "https://github.com/Igaster/laravel-theme.git",
            "keywords": [
                "assets",
                "blade",
                "laravel-5",
                "package",
                "themes",
                "views"
            ],
            "time": "2018-09-17T07:57:42+00:00"
        },
        {
            "name": "jakub-onderka/php-console-color",
            "version": "v0.2",
            "source": {
                "type": "git",
                "url": "https://github.com/JakubOnderka/PHP-Console-Color.git",
                "reference": "d5deaecff52a0d61ccb613bb3804088da0307191"
            },
            "dist": {
                "type": "zip",
                "url": "https://api.github.com/repos/JakubOnderka/PHP-Console-Color/zipball/d5deaecff52a0d61ccb613bb3804088da0307191",
                "reference": "d5deaecff52a0d61ccb613bb3804088da0307191",
                "shasum": ""
            },
            "require": {
                "php": ">=5.4.0"
            },
            "require-dev": {
                "jakub-onderka/php-code-style": "1.0",
                "jakub-onderka/php-parallel-lint": "1.0",
                "jakub-onderka/php-var-dump-check": "0.*",
                "phpunit/phpunit": "~4.3",
                "squizlabs/php_codesniffer": "1.*"
            },
            "type": "library",
            "autoload": {
                "psr-4": {
                    "JakubOnderka\\PhpConsoleColor\\": "src/"
                }
            },
            "notification-url": "https://packagist.org/downloads/",
            "license": [
                "BSD-2-Clause"
            ],
            "authors": [
                {
                    "name": "Jakub Onderka",
                    "email": "jakub.onderka@gmail.com"
                }
            ],
            "time": "2018-09-29T17:23:10+00:00"
        },
        {
            "name": "jakub-onderka/php-console-highlighter",
            "version": "v0.4",
            "source": {
                "type": "git",
                "url": "https://github.com/JakubOnderka/PHP-Console-Highlighter.git",
                "reference": "9f7a229a69d52506914b4bc61bfdb199d90c5547"
            },
            "dist": {
                "type": "zip",
                "url": "https://api.github.com/repos/JakubOnderka/PHP-Console-Highlighter/zipball/9f7a229a69d52506914b4bc61bfdb199d90c5547",
                "reference": "9f7a229a69d52506914b4bc61bfdb199d90c5547",
                "shasum": ""
            },
            "require": {
                "ext-tokenizer": "*",
                "jakub-onderka/php-console-color": "~0.2",
                "php": ">=5.4.0"
            },
            "require-dev": {
                "jakub-onderka/php-code-style": "~1.0",
                "jakub-onderka/php-parallel-lint": "~1.0",
                "jakub-onderka/php-var-dump-check": "~0.1",
                "phpunit/phpunit": "~4.0",
                "squizlabs/php_codesniffer": "~1.5"
            },
            "type": "library",
            "autoload": {
                "psr-4": {
                    "JakubOnderka\\PhpConsoleHighlighter\\": "src/"
                }
            },
            "notification-url": "https://packagist.org/downloads/",
            "license": [
                "MIT"
            ],
            "authors": [
                {
                    "name": "Jakub Onderka",
                    "email": "acci@acci.cz",
                    "homepage": "http://www.acci.cz/"
                }
            ],
            "description": "Highlight PHP code in terminal",
            "time": "2018-09-29T18:48:56+00:00"
        },
        {
            "name": "laracasts/utilities",
            "version": "3.0",
            "source": {
                "type": "git",
                "url": "https://github.com/laracasts/PHP-Vars-To-Js-Transformer.git",
                "reference": "298fb3c6f29901a4550c4f98b57c05f368341d04"
            },
            "dist": {
                "type": "zip",
                "url": "https://api.github.com/repos/laracasts/PHP-Vars-To-Js-Transformer/zipball/298fb3c6f29901a4550c4f98b57c05f368341d04",
                "reference": "298fb3c6f29901a4550c4f98b57c05f368341d04",
                "shasum": ""
            },
            "require": {
                "illuminate/support": "~5.0",
                "php": ">=5.4.0"
            },
            "require-dev": {
                "phpspec/phpspec": "~2.0"
            },
            "type": "library",
            "extra": {
                "laravel": {
                    "providers": [
                        "Laracasts\\Utilities\\JavaScript\\JavaScriptServiceProvider"
                    ],
                    "aliases": {
                        "JavaScript": "Laracasts\\Utilities\\JavaScript\\JavaScriptFacade"
                    }
                }
            },
            "autoload": {
                "files": [
                    "src/helpers.php"
                ],
                "psr-4": {
                    "Laracasts\\Utilities\\JavaScript\\": "src/"
                }
            },
            "notification-url": "https://packagist.org/downloads/",
            "license": [
                "MIT"
            ],
            "authors": [
                {
                    "name": "Jeffrey Way",
                    "email": "jeffrey@laracasts.com"
                }
            ],
            "description": "Transform your PHP to JavaScript",
            "keywords": [
                "javascript",
                "laravel"
            ],
            "time": "2017-09-01T17:25:57+00:00"
        },
        {
            "name": "laravel/framework",
            "version": "v5.7.17",
            "source": {
                "type": "git",
                "url": "https://github.com/laravel/framework.git",
                "reference": "a15898e2de5f5ae5548a09349c558ef0435d495a"
            },
            "dist": {
                "type": "zip",
                "url": "https://api.github.com/repos/laravel/framework/zipball/a15898e2de5f5ae5548a09349c558ef0435d495a",
                "reference": "a15898e2de5f5ae5548a09349c558ef0435d495a",
                "shasum": ""
            },
            "require": {
                "doctrine/inflector": "^1.1",
                "dragonmantank/cron-expression": "^2.0",
                "erusev/parsedown": "^1.7",
                "ext-mbstring": "*",
                "ext-openssl": "*",
                "laravel/nexmo-notification-channel": "^1.0",
                "laravel/slack-notification-channel": "^1.0",
                "league/flysystem": "^1.0.8",
                "monolog/monolog": "^1.12",
                "nesbot/carbon": "^1.26.3",
                "opis/closure": "^3.1",
                "php": "^7.1.3",
                "psr/container": "^1.0",
                "psr/simple-cache": "^1.0",
                "ramsey/uuid": "^3.7",
                "swiftmailer/swiftmailer": "^6.0",
                "symfony/console": "^4.1",
                "symfony/debug": "^4.1",
                "symfony/finder": "^4.1",
                "symfony/http-foundation": "^4.1",
                "symfony/http-kernel": "^4.1",
                "symfony/process": "^4.1",
                "symfony/routing": "^4.1",
                "symfony/var-dumper": "^4.1",
                "tijsverkoyen/css-to-inline-styles": "^2.2.1",
                "vlucas/phpdotenv": "^2.2"
            },
            "conflict": {
                "tightenco/collect": "<5.5.33"
            },
            "replace": {
                "illuminate/auth": "self.version",
                "illuminate/broadcasting": "self.version",
                "illuminate/bus": "self.version",
                "illuminate/cache": "self.version",
                "illuminate/config": "self.version",
                "illuminate/console": "self.version",
                "illuminate/container": "self.version",
                "illuminate/contracts": "self.version",
                "illuminate/cookie": "self.version",
                "illuminate/database": "self.version",
                "illuminate/encryption": "self.version",
                "illuminate/events": "self.version",
                "illuminate/filesystem": "self.version",
                "illuminate/hashing": "self.version",
                "illuminate/http": "self.version",
                "illuminate/log": "self.version",
                "illuminate/mail": "self.version",
                "illuminate/notifications": "self.version",
                "illuminate/pagination": "self.version",
                "illuminate/pipeline": "self.version",
                "illuminate/queue": "self.version",
                "illuminate/redis": "self.version",
                "illuminate/routing": "self.version",
                "illuminate/session": "self.version",
                "illuminate/support": "self.version",
                "illuminate/translation": "self.version",
                "illuminate/validation": "self.version",
                "illuminate/view": "self.version"
            },
            "require-dev": {
                "aws/aws-sdk-php": "^3.0",
                "doctrine/dbal": "^2.6",
                "filp/whoops": "^2.1.4",
                "guzzlehttp/guzzle": "^6.3",
                "league/flysystem-cached-adapter": "^1.0",
                "mockery/mockery": "^1.0",
                "moontoast/math": "^1.1",
                "orchestra/testbench-core": "3.7.*",
                "pda/pheanstalk": "^3.0",
                "phpunit/phpunit": "^7.0",
                "predis/predis": "^1.1.1",
                "symfony/css-selector": "^4.1",
                "symfony/dom-crawler": "^4.1",
                "true/punycode": "^2.1"
            },
            "suggest": {
                "aws/aws-sdk-php": "Required to use the SQS queue driver and SES mail driver (^3.0).",
                "doctrine/dbal": "Required to rename columns and drop SQLite columns (^2.6).",
                "ext-pcntl": "Required to use all features of the queue worker.",
                "ext-posix": "Required to use all features of the queue worker.",
                "filp/whoops": "Required for friendly error pages in development (^2.1.4).",
                "fzaninotto/faker": "Required to use the eloquent factory builder (^1.4).",
                "guzzlehttp/guzzle": "Required to use the Mailgun and Mandrill mail drivers and the ping methods on schedules (^6.0).",
                "laravel/tinker": "Required to use the tinker console command (^1.0).",
                "league/flysystem-aws-s3-v3": "Required to use the Flysystem S3 driver (^1.0).",
                "league/flysystem-cached-adapter": "Required to use the Flysystem cache (^1.0).",
                "league/flysystem-rackspace": "Required to use the Flysystem Rackspace driver (^1.0).",
                "league/flysystem-sftp": "Required to use the Flysystem SFTP driver (^1.0).",
                "moontoast/math": "Required to use ordered UUIDs (^1.1).",
                "nexmo/client": "Required to use the Nexmo transport (^1.0).",
                "pda/pheanstalk": "Required to use the beanstalk queue driver (^3.0).",
                "predis/predis": "Required to use the redis cache and queue drivers (^1.0).",
                "pusher/pusher-php-server": "Required to use the Pusher broadcast driver (^3.0).",
                "symfony/css-selector": "Required to use some of the crawler integration testing tools (^4.1).",
                "symfony/dom-crawler": "Required to use most of the crawler integration testing tools (^4.1).",
                "symfony/psr-http-message-bridge": "Required to psr7 bridging features (^1.0)."
            },
            "type": "library",
            "extra": {
                "branch-alias": {
                    "dev-master": "5.7-dev"
                }
            },
            "autoload": {
                "files": [
                    "src/Illuminate/Foundation/helpers.php",
                    "src/Illuminate/Support/helpers.php"
                ],
                "psr-4": {
                    "Illuminate\\": "src/Illuminate/"
                }
            },
            "notification-url": "https://packagist.org/downloads/",
            "license": [
                "MIT"
            ],
            "authors": [
                {
                    "name": "Taylor Otwell",
                    "email": "taylor@laravel.com"
                }
            ],
            "description": "The Laravel Framework.",
            "homepage": "https://laravel.com",
            "keywords": [
                "framework",
                "laravel"
            ],
            "time": "2018-12-12T14:38:09+00:00"
        },
        {
            "name": "laravel/nexmo-notification-channel",
            "version": "v1.0.1",
            "source": {
                "type": "git",
                "url": "https://github.com/laravel/nexmo-notification-channel.git",
                "reference": "03edd42a55b306ff980c9950899d5a2b03260d48"
            },
            "dist": {
                "type": "zip",
                "url": "https://api.github.com/repos/laravel/nexmo-notification-channel/zipball/03edd42a55b306ff980c9950899d5a2b03260d48",
                "reference": "03edd42a55b306ff980c9950899d5a2b03260d48",
                "shasum": ""
            },
            "require": {
                "nexmo/client": "^1.0",
                "php": "^7.1.3"
            },
            "require-dev": {
                "illuminate/notifications": "~5.7",
                "mockery/mockery": "^1.0",
                "phpunit/phpunit": "^7.0"
            },
            "type": "library",
            "extra": {
                "branch-alias": {
                    "dev-master": "1.0-dev"
                },
                "laravel": {
                    "providers": [
                        "Illuminate\\Notifications\\NexmoChannelServiceProvider"
                    ]
                }
            },
            "autoload": {
                "psr-4": {
                    "Illuminate\\Notifications\\": "src/"
                }
            },
            "notification-url": "https://packagist.org/downloads/",
            "license": [
                "MIT"
            ],
            "authors": [
                {
                    "name": "Taylor Otwell",
                    "email": "taylor@laravel.com"
                }
            ],
            "description": "Nexmo Notification Channel for laravel.",
            "keywords": [
                "laravel",
                "nexmo",
                "notifications"
            ],
            "time": "2018-12-04T12:57:08+00:00"
        },
        {
            "name": "laravel/slack-notification-channel",
            "version": "v1.0.3",
            "source": {
                "type": "git",
                "url": "https://github.com/laravel/slack-notification-channel.git",
                "reference": "6e164293b754a95f246faf50ab2bbea3e4923cc9"
            },
            "dist": {
                "type": "zip",
                "url": "https://api.github.com/repos/laravel/slack-notification-channel/zipball/6e164293b754a95f246faf50ab2bbea3e4923cc9",
                "reference": "6e164293b754a95f246faf50ab2bbea3e4923cc9",
                "shasum": ""
            },
            "require": {
                "guzzlehttp/guzzle": "^6.0",
                "php": "^7.1.3"
            },
            "require-dev": {
                "illuminate/notifications": "~5.7",
                "mockery/mockery": "^1.0",
                "phpunit/phpunit": "^7.0"
            },
            "type": "library",
            "extra": {
                "branch-alias": {
                    "dev-master": "1.0-dev"
                },
                "laravel": {
                    "providers": [
                        "Illuminate\\Notifications\\SlackChannelServiceProvider"
                    ]
                }
            },
            "autoload": {
                "psr-4": {
                    "Illuminate\\Notifications\\": "src/"
                }
            },
            "notification-url": "https://packagist.org/downloads/",
            "license": [
                "MIT"
            ],
            "authors": [
                {
                    "name": "Taylor Otwell",
                    "email": "taylor@laravel.com"
                }
            ],
            "description": "Slack Notification Channel for laravel.",
            "keywords": [
                "laravel",
                "notifications",
                "slack"
            ],
            "time": "2018-12-12T13:12:06+00:00"
        },
        {
            "name": "laravel/tinker",
            "version": "v1.0.8",
            "source": {
                "type": "git",
                "url": "https://github.com/laravel/tinker.git",
                "reference": "cafbf598a90acde68985660e79b2b03c5609a405"
            },
            "dist": {
                "type": "zip",
                "url": "https://api.github.com/repos/laravel/tinker/zipball/cafbf598a90acde68985660e79b2b03c5609a405",
                "reference": "cafbf598a90acde68985660e79b2b03c5609a405",
                "shasum": ""
            },
            "require": {
                "illuminate/console": "~5.1",
                "illuminate/contracts": "~5.1",
                "illuminate/support": "~5.1",
                "php": ">=5.5.9",
                "psy/psysh": "0.7.*|0.8.*|0.9.*",
                "symfony/var-dumper": "~3.0|~4.0"
            },
            "require-dev": {
                "phpunit/phpunit": "~4.0|~5.0"
            },
            "suggest": {
                "illuminate/database": "The Illuminate Database package (~5.1)."
            },
            "type": "library",
            "extra": {
                "branch-alias": {
                    "dev-master": "1.0-dev"
                },
                "laravel": {
                    "providers": [
                        "Laravel\\Tinker\\TinkerServiceProvider"
                    ]
                }
            },
            "autoload": {
                "psr-4": {
                    "Laravel\\Tinker\\": "src/"
                }
            },
            "notification-url": "https://packagist.org/downloads/",
            "license": [
                "MIT"
            ],
            "authors": [
                {
                    "name": "Taylor Otwell",
                    "email": "taylor@laravel.com"
                }
            ],
            "description": "Powerful REPL for the Laravel framework.",
            "keywords": [
                "REPL",
                "Tinker",
                "laravel",
                "psysh"
            ],
            "time": "2018-10-12T19:39:35+00:00"
        },
        {
            "name": "lcobucci/jwt",
            "version": "3.2.5",
            "source": {
                "type": "git",
                "url": "https://github.com/lcobucci/jwt.git",
                "reference": "82be04b4753f8b7693b62852b7eab30f97524f9b"
            },
            "dist": {
                "type": "zip",
                "url": "https://api.github.com/repos/lcobucci/jwt/zipball/82be04b4753f8b7693b62852b7eab30f97524f9b",
                "reference": "82be04b4753f8b7693b62852b7eab30f97524f9b",
                "shasum": ""
            },
            "require": {
                "ext-openssl": "*",
                "php": ">=5.5"
            },
            "require-dev": {
                "mdanter/ecc": "~0.3.1",
                "mikey179/vfsstream": "~1.5",
                "phpmd/phpmd": "~2.2",
                "phpunit/php-invoker": "~1.1",
                "phpunit/phpunit": "~4.5",
                "squizlabs/php_codesniffer": "~2.3"
            },
            "suggest": {
                "mdanter/ecc": "Required to use Elliptic Curves based algorithms."
            },
            "type": "library",
            "extra": {
                "branch-alias": {
                    "dev-master": "3.1-dev"
                }
            },
            "autoload": {
                "psr-4": {
                    "Lcobucci\\JWT\\": "src"
                }
            },
            "notification-url": "https://packagist.org/downloads/",
            "license": [
                "BSD-3-Clause"
            ],
            "authors": [
                {
                    "name": "Luís Otávio Cobucci Oblonczyk",
                    "email": "lcobucci@gmail.com",
                    "role": "Developer"
                }
            ],
            "description": "A simple library to work with JSON Web Token and JSON Web Signature",
            "keywords": [
                "JWS",
                "jwt"
            ],
            "time": "2018-11-11T12:22:26+00:00"
        },
        {
            "name": "league/flysystem",
            "version": "1.0.49",
            "source": {
                "type": "git",
                "url": "https://github.com/thephpleague/flysystem.git",
                "reference": "a63cc83d8a931b271be45148fa39ba7156782ffd"
            },
            "dist": {
                "type": "zip",
                "url": "https://api.github.com/repos/thephpleague/flysystem/zipball/a63cc83d8a931b271be45148fa39ba7156782ffd",
                "reference": "a63cc83d8a931b271be45148fa39ba7156782ffd",
                "shasum": ""
            },
            "require": {
                "ext-fileinfo": "*",
                "php": ">=5.5.9"
            },
            "conflict": {
                "league/flysystem-sftp": "<1.0.6"
            },
            "require-dev": {
                "phpspec/phpspec": "^3.4",
                "phpunit/phpunit": "^5.7.10"
            },
            "suggest": {
                "ext-fileinfo": "Required for MimeType",
                "ext-ftp": "Allows you to use FTP server storage",
                "ext-openssl": "Allows you to use FTPS server storage",
                "league/flysystem-aws-s3-v2": "Allows you to use S3 storage with AWS SDK v2",
                "league/flysystem-aws-s3-v3": "Allows you to use S3 storage with AWS SDK v3",
                "league/flysystem-azure": "Allows you to use Windows Azure Blob storage",
                "league/flysystem-cached-adapter": "Flysystem adapter decorator for metadata caching",
                "league/flysystem-eventable-filesystem": "Allows you to use EventableFilesystem",
                "league/flysystem-rackspace": "Allows you to use Rackspace Cloud Files",
                "league/flysystem-sftp": "Allows you to use SFTP server storage via phpseclib",
                "league/flysystem-webdav": "Allows you to use WebDAV storage",
                "league/flysystem-ziparchive": "Allows you to use ZipArchive adapter",
                "spatie/flysystem-dropbox": "Allows you to use Dropbox storage",
                "srmklive/flysystem-dropbox-v2": "Allows you to use Dropbox storage for PHP 5 applications"
            },
            "type": "library",
            "extra": {
                "branch-alias": {
                    "dev-master": "1.1-dev"
                }
            },
            "autoload": {
                "psr-4": {
                    "League\\Flysystem\\": "src/"
                }
            },
            "notification-url": "https://packagist.org/downloads/",
            "license": [
                "MIT"
            ],
            "authors": [
                {
                    "name": "Frank de Jonge",
                    "email": "info@frenky.net"
                }
            ],
            "description": "Filesystem abstraction: Many filesystems, one API.",
            "keywords": [
                "Cloud Files",
                "WebDAV",
                "abstraction",
                "aws",
                "cloud",
                "copy.com",
                "dropbox",
                "file systems",
                "files",
                "filesystem",
                "filesystems",
                "ftp",
                "rackspace",
                "remote",
                "s3",
                "sftp",
                "storage"
            ],
            "time": "2018-11-23T23:41:29+00:00"
        },
        {
            "name": "league/fractal",
            "version": "0.17.0",
            "source": {
                "type": "git",
                "url": "https://github.com/thephpleague/fractal.git",
                "reference": "a0b350824f22fc2fdde2500ce9d6851a3f275b0e"
            },
            "dist": {
                "type": "zip",
                "url": "https://api.github.com/repos/thephpleague/fractal/zipball/a0b350824f22fc2fdde2500ce9d6851a3f275b0e",
                "reference": "a0b350824f22fc2fdde2500ce9d6851a3f275b0e",
                "shasum": ""
            },
            "require": {
                "php": ">=5.4"
            },
            "require-dev": {
                "doctrine/orm": "^2.5",
                "illuminate/contracts": "~5.0",
                "mockery/mockery": "~0.9",
                "pagerfanta/pagerfanta": "~1.0.0",
                "phpunit/phpunit": "~4.0",
                "squizlabs/php_codesniffer": "~1.5",
                "zendframework/zend-paginator": "~2.3"
            },
            "suggest": {
                "illuminate/pagination": "The Illuminate Pagination component.",
                "pagerfanta/pagerfanta": "Pagerfanta Paginator",
                "zendframework/zend-paginator": "Zend Framework Paginator"
            },
            "type": "library",
            "extra": {
                "branch-alias": {
                    "dev-master": "0.13-dev"
                }
            },
            "autoload": {
                "psr-4": {
                    "League\\Fractal\\": "src"
                }
            },
            "notification-url": "https://packagist.org/downloads/",
            "license": [
                "MIT"
            ],
            "authors": [
                {
                    "name": "Phil Sturgeon",
                    "email": "me@philsturgeon.uk",
                    "homepage": "http://philsturgeon.uk/",
                    "role": "Developer"
                }
            ],
            "description": "Handle the output of complex data structures ready for API output.",
            "homepage": "http://fractal.thephpleague.com/",
            "keywords": [
                "api",
                "json",
                "league",
                "rest"
            ],
            "time": "2017-06-12T11:04:56+00:00"
        },
        {
            "name": "lord/laroute",
            "version": "2.4.8",
            "source": {
                "type": "git",
                "url": "https://github.com/aaronlord/laroute.git",
                "reference": "7242310f02ebc3f3d6a94b00db95ad0978b1802b"
            },
            "dist": {
                "type": "zip",
                "url": "https://api.github.com/repos/aaronlord/laroute/zipball/7242310f02ebc3f3d6a94b00db95ad0978b1802b",
                "reference": "7242310f02ebc3f3d6a94b00db95ad0978b1802b",
                "shasum": ""
            },
            "require": {
                "illuminate/config": "5.0.*|5.1.*|5.2.*|5.3.*|5.4.*|5.5.*|5.6.*|5.7.*",
                "illuminate/console": "5.0.*|5.1.*|5.2.*|5.3.*|5.4.*|5.5.*|5.6.*|5.7.*",
                "illuminate/filesystem": "5.0.*|5.1.*|5.2.*|5.3.*|5.4.*|5.5.*|5.6.*|5.7.*",
                "illuminate/routing": "5.0.*|5.1.*|5.2.*|5.3.*|5.4.*|5.5.*|5.6.*|5.7.*",
                "illuminate/support": "5.0.*|5.1.*|5.2.*|5.3.*|5.4.*|5.5.*|5.6.*|5.7.*",
                "php": ">=5.4.0"
            },
            "require-dev": {
                "mockery/mockery": "dev-master",
                "phpunit/phpunit": "~4.0"
            },
            "type": "library",
            "autoload": {
                "psr-4": {
                    "Lord\\Laroute\\": "src/"
                }
            },
            "notification-url": "https://packagist.org/downloads/",
            "license": [
                "MIT"
            ],
            "authors": [
                {
                    "name": "Aaron Lord",
                    "email": "hello@aaronlord.is"
                }
            ],
            "description": "Access Laravels URL/Route helper functions, from JavaScript.",
            "keywords": [
                "javascript",
                "laravel",
                "routes",
                "routing"
            ],
            "time": "2018-09-11T00:19:41+00:00"
        },
        {
            "name": "matriphe/iso-639",
            "version": "1.2",
            "source": {
                "type": "git",
                "url": "https://github.com/matriphe/php-iso-639.git",
                "reference": "0245d844daeefdd22a54b47103ffdb0e03c323e1"
            },
            "dist": {
                "type": "zip",
                "url": "https://api.github.com/repos/matriphe/php-iso-639/zipball/0245d844daeefdd22a54b47103ffdb0e03c323e1",
                "reference": "0245d844daeefdd22a54b47103ffdb0e03c323e1",
                "shasum": ""
            },
            "require-dev": {
                "phpunit/phpunit": "^4.7"
            },
            "type": "library",
            "autoload": {
                "psr-4": {
                    "Matriphe\\ISO639\\": "src/"
                }
            },
            "notification-url": "https://packagist.org/downloads/",
            "license": [
                "MIT"
            ],
            "authors": [
                {
                    "name": "Muhammad Zamroni",
                    "email": "halo@matriphe.com"
                }
            ],
            "description": "PHP library to convert ISO-639-1 code to language name.",
            "keywords": [
                "639",
                "iso",
                "iso-639",
                "lang",
                "language",
                "laravel"
            ],
            "time": "2017-07-19T15:11:19+00:00"
        },
        {
            "name": "monolog/monolog",
            "version": "1.24.0",
            "source": {
                "type": "git",
                "url": "https://github.com/Seldaek/monolog.git",
                "reference": "bfc9ebb28f97e7a24c45bdc3f0ff482e47bb0266"
            },
            "dist": {
                "type": "zip",
                "url": "https://api.github.com/repos/Seldaek/monolog/zipball/bfc9ebb28f97e7a24c45bdc3f0ff482e47bb0266",
                "reference": "bfc9ebb28f97e7a24c45bdc3f0ff482e47bb0266",
                "shasum": ""
            },
            "require": {
                "php": ">=5.3.0",
                "psr/log": "~1.0"
            },
            "provide": {
                "psr/log-implementation": "1.0.0"
            },
            "require-dev": {
                "aws/aws-sdk-php": "^2.4.9 || ^3.0",
                "doctrine/couchdb": "~1.0@dev",
                "graylog2/gelf-php": "~1.0",
                "jakub-onderka/php-parallel-lint": "0.9",
                "php-amqplib/php-amqplib": "~2.4",
                "php-console/php-console": "^3.1.3",
                "phpunit/phpunit": "~4.5",
                "phpunit/phpunit-mock-objects": "2.3.0",
                "ruflin/elastica": ">=0.90 <3.0",
                "sentry/sentry": "^0.13",
                "swiftmailer/swiftmailer": "^5.3|^6.0"
            },
            "suggest": {
                "aws/aws-sdk-php": "Allow sending log messages to AWS services like DynamoDB",
                "doctrine/couchdb": "Allow sending log messages to a CouchDB server",
                "ext-amqp": "Allow sending log messages to an AMQP server (1.0+ required)",
                "ext-mongo": "Allow sending log messages to a MongoDB server",
                "graylog2/gelf-php": "Allow sending log messages to a GrayLog2 server",
                "mongodb/mongodb": "Allow sending log messages to a MongoDB server via PHP Driver",
                "php-amqplib/php-amqplib": "Allow sending log messages to an AMQP server using php-amqplib",
                "php-console/php-console": "Allow sending log messages to Google Chrome",
                "rollbar/rollbar": "Allow sending log messages to Rollbar",
                "ruflin/elastica": "Allow sending log messages to an Elastic Search server",
                "sentry/sentry": "Allow sending log messages to a Sentry server"
            },
            "type": "library",
            "extra": {
                "branch-alias": {
                    "dev-master": "2.0.x-dev"
                }
            },
            "autoload": {
                "psr-4": {
                    "Monolog\\": "src/Monolog"
                }
            },
            "notification-url": "https://packagist.org/downloads/",
            "license": [
                "MIT"
            ],
            "authors": [
                {
                    "name": "Jordi Boggiano",
                    "email": "j.boggiano@seld.be",
                    "homepage": "http://seld.be"
                }
            ],
            "description": "Sends your logs to files, sockets, inboxes, databases and various web services",
            "homepage": "http://github.com/Seldaek/monolog",
            "keywords": [
                "log",
                "logging",
                "psr-3"
            ],
            "time": "2018-11-05T09:00:11+00:00"
        },
        {
            "name": "mtdowling/jmespath.php",
            "version": "2.4.0",
            "source": {
                "type": "git",
                "url": "https://github.com/jmespath/jmespath.php.git",
                "reference": "adcc9531682cf87dfda21e1fd5d0e7a41d292fac"
            },
            "dist": {
                "type": "zip",
                "url": "https://api.github.com/repos/jmespath/jmespath.php/zipball/adcc9531682cf87dfda21e1fd5d0e7a41d292fac",
                "reference": "adcc9531682cf87dfda21e1fd5d0e7a41d292fac",
                "shasum": ""
            },
            "require": {
                "php": ">=5.4.0"
            },
            "require-dev": {
                "phpunit/phpunit": "~4.0"
            },
            "bin": [
                "bin/jp.php"
            ],
            "type": "library",
            "extra": {
                "branch-alias": {
                    "dev-master": "2.0-dev"
                }
            },
            "autoload": {
                "psr-4": {
                    "JmesPath\\": "src/"
                },
                "files": [
                    "src/JmesPath.php"
                ]
            },
            "notification-url": "https://packagist.org/downloads/",
            "license": [
                "MIT"
            ],
            "authors": [
                {
                    "name": "Michael Dowling",
                    "email": "mtdowling@gmail.com",
                    "homepage": "https://github.com/mtdowling"
                }
            ],
            "description": "Declaratively specify how to extract elements from a JSON document",
            "keywords": [
                "json",
                "jsonpath"
            ],
            "time": "2016-12-03T22:08:25+00:00"
        },
        {
            "name": "nesbot/carbon",
            "version": "1.36.1",
            "source": {
                "type": "git",
                "url": "https://github.com/briannesbitt/Carbon.git",
                "reference": "63da8cdf89d7a5efe43aabc794365f6e7b7b8983"
            },
            "dist": {
                "type": "zip",
                "url": "https://api.github.com/repos/briannesbitt/Carbon/zipball/63da8cdf89d7a5efe43aabc794365f6e7b7b8983",
                "reference": "63da8cdf89d7a5efe43aabc794365f6e7b7b8983",
                "shasum": ""
            },
            "require": {
                "php": ">=5.3.9",
                "symfony/translation": "~2.6 || ~3.0 || ~4.0"
            },
            "require-dev": {
                "phpunit/phpunit": "^4.8.35 || ^5.7"
            },
            "suggest": {
                "friendsofphp/php-cs-fixer": "Needed for the `composer phpcs` command. Allow to automatically fix code style.",
                "phpstan/phpstan": "Needed for the `composer phpstan` command. Allow to detect potential errors."
            },
            "type": "library",
            "extra": {
                "laravel": {
                    "providers": [
                        "Carbon\\Laravel\\ServiceProvider"
                    ]
                }
            },
            "autoload": {
                "psr-4": {
                    "": "src/"
                }
            },
            "notification-url": "https://packagist.org/downloads/",
            "license": [
                "MIT"
            ],
            "authors": [
                {
                    "name": "Brian Nesbitt",
                    "email": "brian@nesbot.com",
                    "homepage": "http://nesbot.com"
                }
            ],
            "description": "A simple API extension for DateTime.",
            "homepage": "http://carbon.nesbot.com",
            "keywords": [
                "date",
                "datetime",
                "time"
            ],
            "time": "2018-11-22T18:23:02+00:00"
        },
        {
            "name": "nexmo/client",
            "version": "1.5.2",
            "source": {
                "type": "git",
                "url": "https://github.com/Nexmo/nexmo-php.git",
                "reference": "f192c84ec3cc3e2657fc754e0da1a17e39ac5542"
            },
            "dist": {
                "type": "zip",
                "url": "https://api.github.com/repos/Nexmo/nexmo-php/zipball/f192c84ec3cc3e2657fc754e0da1a17e39ac5542",
                "reference": "f192c84ec3cc3e2657fc754e0da1a17e39ac5542",
                "shasum": ""
            },
            "require": {
                "lcobucci/jwt": "^3.2",
                "php": ">=5.6",
                "php-http/client-implementation": "^1.0",
                "php-http/guzzle6-adapter": "^1.0",
                "zendframework/zend-diactoros": "^1.3"
            },
            "require-dev": {
                "estahn/phpunit-json-assertions": "^1.0.0",
                "php-http/mock-client": "^0.3.0",
                "phpunit/phpunit": "^5.7",
                "squizlabs/php_codesniffer": "^3.1"
            },
            "type": "library",
            "autoload": {
                "psr-4": {
                    "Nexmo\\": "src/"
                }
            },
            "notification-url": "https://packagist.org/downloads/",
            "license": [
                "MIT"
            ],
            "authors": [
                {
                    "name": "Tim Lytle",
                    "email": "tim@nexmo.com",
                    "homepage": "http://twitter.com/tjlytle",
                    "role": "Developer"
                }
            ],
            "description": "PHP Client for using Nexmo's API.",
            "time": "2018-11-14T14:12:22+00:00"
        },
        {
            "name": "nikic/php-parser",
            "version": "v4.1.0",
            "source": {
                "type": "git",
                "url": "https://github.com/nikic/PHP-Parser.git",
                "reference": "d0230c5c77a7e3cfa69446febf340978540958c0"
            },
            "dist": {
                "type": "zip",
                "url": "https://api.github.com/repos/nikic/PHP-Parser/zipball/d0230c5c77a7e3cfa69446febf340978540958c0",
                "reference": "d0230c5c77a7e3cfa69446febf340978540958c0",
                "shasum": ""
            },
            "require": {
                "ext-tokenizer": "*",
                "php": ">=7.0"
            },
            "require-dev": {
                "phpunit/phpunit": "^6.5 || ^7.0"
            },
            "bin": [
                "bin/php-parse"
            ],
            "type": "library",
            "extra": {
                "branch-alias": {
                    "dev-master": "4.1-dev"
                }
            },
            "autoload": {
                "psr-4": {
                    "PhpParser\\": "lib/PhpParser"
                }
            },
            "notification-url": "https://packagist.org/downloads/",
            "license": [
                "BSD-3-Clause"
            ],
            "authors": [
                {
                    "name": "Nikita Popov"
                }
            ],
            "description": "A PHP parser written in PHP",
            "keywords": [
                "parser",
                "php"
            ],
            "time": "2018-10-10T09:24:14+00:00"
        },
        {
            "name": "opis/closure",
            "version": "3.1.2",
            "source": {
                "type": "git",
                "url": "https://github.com/opis/closure.git",
                "reference": "de00c69a2328d3ee5baa71fc584dc643222a574c"
            },
            "dist": {
                "type": "zip",
                "url": "https://api.github.com/repos/opis/closure/zipball/de00c69a2328d3ee5baa71fc584dc643222a574c",
                "reference": "de00c69a2328d3ee5baa71fc584dc643222a574c",
                "shasum": ""
            },
            "require": {
                "php": "^5.4 || ^7.0"
            },
            "require-dev": {
                "jeremeamia/superclosure": "^2.0",
                "phpunit/phpunit": "^4.0|^5.0|^6.0|^7.0"
            },
            "type": "library",
            "extra": {
                "branch-alias": {
                    "dev-master": "3.0.x-dev"
                }
            },
            "autoload": {
                "psr-4": {
                    "Opis\\Closure\\": "src/"
                },
                "files": [
                    "functions.php"
                ]
            },
            "notification-url": "https://packagist.org/downloads/",
            "license": [
                "MIT"
            ],
            "authors": [
                {
                    "name": "Marius Sarca",
                    "email": "marius.sarca@gmail.com"
                },
                {
                    "name": "Sorin Sarca",
                    "email": "sarca_sorin@hotmail.com"
                }
            ],
            "description": "A library that can be used to serialize closures (anonymous functions) and arbitrary objects.",
            "homepage": "https://opis.io/closure",
            "keywords": [
                "anonymous functions",
                "closure",
                "function",
                "serializable",
                "serialization",
                "serialize"
            ],
            "time": "2018-12-16T21:48:23+00:00"
        },
        {
            "name": "paragonie/constant_time_encoding",
            "version": "v2.2.2",
            "source": {
                "type": "git",
                "url": "https://github.com/paragonie/constant_time_encoding.git",
                "reference": "eccf915f45f911bfb189d1d1638d940ec6ee6e33"
            },
            "dist": {
                "type": "zip",
                "url": "https://api.github.com/repos/paragonie/constant_time_encoding/zipball/eccf915f45f911bfb189d1d1638d940ec6ee6e33",
                "reference": "eccf915f45f911bfb189d1d1638d940ec6ee6e33",
                "shasum": ""
            },
            "require": {
                "php": "^7"
            },
            "require-dev": {
                "phpunit/phpunit": "^6|^7",
                "vimeo/psalm": "^1"
            },
            "type": "library",
            "autoload": {
                "psr-4": {
                    "ParagonIE\\ConstantTime\\": "src/"
                }
            },
            "notification-url": "https://packagist.org/downloads/",
            "license": [
                "MIT"
            ],
            "authors": [
                {
                    "name": "Paragon Initiative Enterprises",
                    "email": "security@paragonie.com",
                    "homepage": "https://paragonie.com",
                    "role": "Maintainer"
                },
                {
                    "name": "Steve 'Sc00bz' Thomas",
                    "email": "steve@tobtu.com",
                    "homepage": "https://www.tobtu.com",
                    "role": "Original Developer"
                }
            ],
            "description": "Constant-time Implementations of RFC 4648 Encoding (Base-64, Base-32, Base-16)",
            "keywords": [
                "base16",
                "base32",
                "base32_decode",
                "base32_encode",
                "base64",
                "base64_decode",
                "base64_encode",
                "bin2hex",
                "encoding",
                "hex",
                "hex2bin",
                "rfc4648"
            ],
            "time": "2018-03-10T19:47:49+00:00"
        },
        {
            "name": "paragonie/random_compat",
            "version": "v2.0.17",
            "source": {
                "type": "git",
                "url": "https://github.com/paragonie/random_compat.git",
                "reference": "29af24f25bab834fcbb38ad2a69fa93b867e070d"
            },
            "dist": {
                "type": "zip",
                "url": "https://api.github.com/repos/paragonie/random_compat/zipball/29af24f25bab834fcbb38ad2a69fa93b867e070d",
                "reference": "29af24f25bab834fcbb38ad2a69fa93b867e070d",
                "shasum": ""
            },
            "require": {
                "php": ">=5.2.0"
            },
            "require-dev": {
                "phpunit/phpunit": "4.*|5.*"
            },
            "suggest": {
                "ext-libsodium": "Provides a modern crypto API that can be used to generate random bytes."
            },
            "type": "library",
            "autoload": {
                "files": [
                    "lib/random.php"
                ]
            },
            "notification-url": "https://packagist.org/downloads/",
            "license": [
                "MIT"
            ],
            "authors": [
                {
                    "name": "Paragon Initiative Enterprises",
                    "email": "security@paragonie.com",
                    "homepage": "https://paragonie.com"
                }
            ],
            "description": "PHP 5.x polyfill for random_bytes() and random_int() from PHP 7",
            "keywords": [
                "csprng",
                "polyfill",
                "pseudorandom",
                "random"
            ],
            "time": "2018-07-04T16:31:37+00:00"
        },
        {
            "name": "php-http/guzzle6-adapter",
            "version": "v1.1.1",
            "source": {
                "type": "git",
                "url": "https://github.com/php-http/guzzle6-adapter.git",
                "reference": "a56941f9dc6110409cfcddc91546ee97039277ab"
            },
            "dist": {
                "type": "zip",
                "url": "https://api.github.com/repos/php-http/guzzle6-adapter/zipball/a56941f9dc6110409cfcddc91546ee97039277ab",
                "reference": "a56941f9dc6110409cfcddc91546ee97039277ab",
                "shasum": ""
            },
            "require": {
                "guzzlehttp/guzzle": "^6.0",
                "php": ">=5.5.0",
                "php-http/httplug": "^1.0"
            },
            "provide": {
                "php-http/async-client-implementation": "1.0",
                "php-http/client-implementation": "1.0"
            },
            "require-dev": {
                "ext-curl": "*",
                "php-http/adapter-integration-tests": "^0.4"
            },
            "type": "library",
            "extra": {
                "branch-alias": {
                    "dev-master": "1.2-dev"
                }
            },
            "autoload": {
                "psr-4": {
                    "Http\\Adapter\\Guzzle6\\": "src/"
                }
            },
            "notification-url": "https://packagist.org/downloads/",
            "license": [
                "MIT"
            ],
            "authors": [
                {
                    "name": "Márk Sági-Kazár",
                    "email": "mark.sagikazar@gmail.com"
                },
                {
                    "name": "David de Boer",
                    "email": "david@ddeboer.nl"
                }
            ],
            "description": "Guzzle 6 HTTP Adapter",
            "homepage": "http://httplug.io",
            "keywords": [
                "Guzzle",
                "http"
            ],
            "time": "2016-05-10T06:13:32+00:00"
        },
        {
            "name": "php-http/httplug",
            "version": "v1.1.0",
            "source": {
                "type": "git",
                "url": "https://github.com/php-http/httplug.git",
                "reference": "1c6381726c18579c4ca2ef1ec1498fdae8bdf018"
            },
            "dist": {
                "type": "zip",
                "url": "https://api.github.com/repos/php-http/httplug/zipball/1c6381726c18579c4ca2ef1ec1498fdae8bdf018",
                "reference": "1c6381726c18579c4ca2ef1ec1498fdae8bdf018",
                "shasum": ""
            },
            "require": {
                "php": ">=5.4",
                "php-http/promise": "^1.0",
                "psr/http-message": "^1.0"
            },
            "require-dev": {
                "henrikbjorn/phpspec-code-coverage": "^1.0",
                "phpspec/phpspec": "^2.4"
            },
            "type": "library",
            "extra": {
                "branch-alias": {
                    "dev-master": "1.1-dev"
                }
            },
            "autoload": {
                "psr-4": {
                    "Http\\Client\\": "src/"
                }
            },
            "notification-url": "https://packagist.org/downloads/",
            "license": [
                "MIT"
            ],
            "authors": [
                {
                    "name": "Eric GELOEN",
                    "email": "geloen.eric@gmail.com"
                },
                {
                    "name": "Márk Sági-Kazár",
                    "email": "mark.sagikazar@gmail.com"
                }
            ],
            "description": "HTTPlug, the HTTP client abstraction for PHP",
            "homepage": "http://httplug.io",
            "keywords": [
                "client",
                "http"
            ],
            "time": "2016-08-31T08:30:17+00:00"
        },
        {
            "name": "php-http/promise",
            "version": "v1.0.0",
            "source": {
                "type": "git",
                "url": "https://github.com/php-http/promise.git",
                "reference": "dc494cdc9d7160b9a09bd5573272195242ce7980"
            },
            "dist": {
                "type": "zip",
                "url": "https://api.github.com/repos/php-http/promise/zipball/dc494cdc9d7160b9a09bd5573272195242ce7980",
                "reference": "dc494cdc9d7160b9a09bd5573272195242ce7980",
                "shasum": ""
            },
            "require-dev": {
                "henrikbjorn/phpspec-code-coverage": "^1.0",
                "phpspec/phpspec": "^2.4"
            },
            "type": "library",
            "extra": {
                "branch-alias": {
                    "dev-master": "1.1-dev"
                }
            },
            "autoload": {
                "psr-4": {
                    "Http\\Promise\\": "src/"
                }
            },
            "notification-url": "https://packagist.org/downloads/",
            "license": [
                "MIT"
            ],
            "authors": [
                {
                    "name": "Márk Sági-Kazár",
                    "email": "mark.sagikazar@gmail.com"
                },
                {
                    "name": "Joel Wurtz",
                    "email": "joel.wurtz@gmail.com"
                }
            ],
            "description": "Promise used for asynchronous HTTP requests",
            "homepage": "http://httplug.io",
            "keywords": [
                "promise"
            ],
            "time": "2016-01-26T13:27:02+00:00"
        },
        {
            "name": "pragmarx/google2fa",
            "version": "v5.0.0",
            "source": {
                "type": "git",
                "url": "https://github.com/antonioribeiro/google2fa.git",
                "reference": "17c969c82f427dd916afe4be50bafc6299aef1b4"
            },
            "dist": {
                "type": "zip",
                "url": "https://api.github.com/repos/antonioribeiro/google2fa/zipball/17c969c82f427dd916afe4be50bafc6299aef1b4",
                "reference": "17c969c82f427dd916afe4be50bafc6299aef1b4",
                "shasum": ""
            },
            "require": {
                "paragonie/constant_time_encoding": "~1.0|~2.0",
                "paragonie/random_compat": ">=1",
                "php": ">=5.4",
                "symfony/polyfill-php56": "~1.2"
            },
            "require-dev": {
                "phpunit/phpunit": "~4|~5|~6"
            },
            "type": "library",
            "extra": {
                "component": "package",
                "branch-alias": {
                    "dev-master": "2.0-dev"
                }
            },
            "autoload": {
                "psr-4": {
                    "PragmaRX\\Google2FA\\": "src/",
                    "PragmaRX\\Google2FA\\Tests\\": "tests/"
                }
            },
            "notification-url": "https://packagist.org/downloads/",
            "license": [
                "MIT"
            ],
            "authors": [
                {
                    "name": "Antonio Carlos Ribeiro",
                    "role": "Creator & Designer",
                    "email": "acr@antoniocarlosribeiro.com"
                }
            ],
            "description": "A One Time Password Authentication package, compatible with Google Authenticator.",
            "keywords": [
                "2fa",
                "Authentication",
                "Two Factor Authentication",
                "google2fa"
            ],
            "time": "2019-03-19T22:44:16+00:00"
        },
        {
            "name": "pragmarx/google2fa-qrcode",
            "version": "v1.0.3",
            "source": {
                "type": "git",
                "url": "https://github.com/antonioribeiro/google2fa-qrcode.git",
                "reference": "fd5ff0531a48b193a659309cc5fb882c14dbd03f"
            },
            "dist": {
                "type": "zip",
                "url": "https://api.github.com/repos/antonioribeiro/google2fa-qrcode/zipball/fd5ff0531a48b193a659309cc5fb882c14dbd03f",
                "reference": "fd5ff0531a48b193a659309cc5fb882c14dbd03f",
                "shasum": ""
            },
            "require": {
                "bacon/bacon-qr-code": "~1.0|~2.0",
                "php": ">=5.4",
                "pragmarx/google2fa": ">=4.0"
            },
            "require-dev": {
                "khanamiryan/qrcode-detector-decoder": "^1.0",
                "phpunit/phpunit": "~4|~5|~6|~7"
            },
            "type": "library",
            "extra": {
                "component": "package",
                "branch-alias": {
                    "dev-master": "1.0-dev"
                }
            },
            "autoload": {
                "psr-4": {
                    "PragmaRX\\Google2FAQRCode\\": "src/",
                    "PragmaRX\\Google2FAQRCode\\Tests\\": "tests/"
                }
            },
            "notification-url": "https://packagist.org/downloads/",
            "license": [
                "MIT"
            ],
            "authors": [
                {
                    "name": "Antonio Carlos Ribeiro",
                    "email": "acr@antoniocarlosribeiro.com",
                    "role": "Creator & Designer"
                }
            ],
            "description": "QR Code package for Google2FA",
            "keywords": [
                "2fa",
                "Authentication",
                "Two Factor Authentication",
                "google2fa",
                "qr code",
                "qrcode"
            ],
            "time": "2019-03-20T16:42:58+00:00"
        },
        {
            "name": "predis/predis",
            "version": "v1.1.1",
            "source": {
                "type": "git",
                "url": "https://github.com/nrk/predis.git",
                "reference": "f0210e38881631afeafb56ab43405a92cafd9fd1"
            },
            "dist": {
                "type": "zip",
                "url": "https://api.github.com/repos/nrk/predis/zipball/f0210e38881631afeafb56ab43405a92cafd9fd1",
                "reference": "f0210e38881631afeafb56ab43405a92cafd9fd1",
                "shasum": ""
            },
            "require": {
                "php": ">=5.3.9"
            },
            "require-dev": {
                "phpunit/phpunit": "~4.8"
            },
            "suggest": {
                "ext-curl": "Allows access to Webdis when paired with phpiredis",
                "ext-phpiredis": "Allows faster serialization and deserialization of the Redis protocol"
            },
            "type": "library",
            "autoload": {
                "psr-4": {
                    "Predis\\": "src/"
                }
            },
            "notification-url": "https://packagist.org/downloads/",
            "license": [
                "MIT"
            ],
            "authors": [
                {
                    "name": "Daniele Alessandri",
                    "email": "suppakilla@gmail.com",
                    "homepage": "http://clorophilla.net"
                }
            ],
            "description": "Flexible and feature-complete Redis client for PHP and HHVM",
            "homepage": "http://github.com/nrk/predis",
            "keywords": [
                "nosql",
                "predis",
                "redis"
            ],
            "time": "2016-06-16T16:22:20+00:00"
        },
        {
            "name": "prologue/alerts",
            "version": "0.4.2",
            "source": {
                "type": "git",
                "url": "https://github.com/prologuephp/alerts.git",
                "reference": "d3bf5d7ea480cbbf372bb7f80e23e193ce4862c7"
            },
            "dist": {
                "type": "zip",
                "url": "https://api.github.com/repos/prologuephp/alerts/zipball/d3bf5d7ea480cbbf372bb7f80e23e193ce4862c7",
                "reference": "d3bf5d7ea480cbbf372bb7f80e23e193ce4862c7",
                "shasum": ""
            },
            "require": {
                "illuminate/config": "~5",
                "illuminate/session": "~5",
                "illuminate/support": "~5",
                "php": ">=5.4.0"
            },
            "require-dev": {
                "mockery/mockery": "~0.9",
                "phpunit/phpunit": "~4.1"
            },
            "type": "library",
            "extra": {
                "laravel": {
                    "providers": [
                        "Prologue\\Alerts\\AlertsServiceProvider"
                    ],
                    "aliases": {
                        "Alert": "Prologue\\Alerts\\Facades\\Alert"
                    }
                }
            },
            "autoload": {
                "psr-4": {
                    "Prologue\\Alerts\\": "src/"
                }
            },
            "notification-url": "https://packagist.org/downloads/",
            "license": [
                "MIT"
            ],
            "authors": [
                {
                    "name": "Dries Vints",
                    "role": "Maintainer",
                    "email": "dries.vints@gmail.com",
                    "homepage": "http://driesvints.com"
                }
            ],
            "description": "Prologue Alerts is a package that handles global site messages.",
            "keywords": [
                "alerts",
                "laravel",
                "messages"
            ],
            "time": "2018-02-08T11:29:22+00:00"
        },
        {
            "name": "psr/container",
            "version": "1.0.0",
            "source": {
                "type": "git",
                "url": "https://github.com/php-fig/container.git",
                "reference": "b7ce3b176482dbbc1245ebf52b181af44c2cf55f"
            },
            "dist": {
                "type": "zip",
                "url": "https://api.github.com/repos/php-fig/container/zipball/b7ce3b176482dbbc1245ebf52b181af44c2cf55f",
                "reference": "b7ce3b176482dbbc1245ebf52b181af44c2cf55f",
                "shasum": ""
            },
            "require": {
                "php": ">=5.3.0"
            },
            "type": "library",
            "extra": {
                "branch-alias": {
                    "dev-master": "1.0.x-dev"
                }
            },
            "autoload": {
                "psr-4": {
                    "Psr\\Container\\": "src/"
                }
            },
            "notification-url": "https://packagist.org/downloads/",
            "license": [
                "MIT"
            ],
            "authors": [
                {
                    "name": "PHP-FIG",
                    "homepage": "http://www.php-fig.org/"
                }
            ],
            "description": "Common Container Interface (PHP FIG PSR-11)",
            "homepage": "https://github.com/php-fig/container",
            "keywords": [
                "PSR-11",
                "container",
                "container-interface",
                "container-interop",
                "psr"
            ],
            "time": "2017-02-14T16:28:37+00:00"
        },
        {
            "name": "psr/http-message",
            "version": "1.0.1",
            "source": {
                "type": "git",
                "url": "https://github.com/php-fig/http-message.git",
                "reference": "f6561bf28d520154e4b0ec72be95418abe6d9363"
            },
            "dist": {
                "type": "zip",
                "url": "https://api.github.com/repos/php-fig/http-message/zipball/f6561bf28d520154e4b0ec72be95418abe6d9363",
                "reference": "f6561bf28d520154e4b0ec72be95418abe6d9363",
                "shasum": ""
            },
            "require": {
                "php": ">=5.3.0"
            },
            "type": "library",
            "extra": {
                "branch-alias": {
                    "dev-master": "1.0.x-dev"
                }
            },
            "autoload": {
                "psr-4": {
                    "Psr\\Http\\Message\\": "src/"
                }
            },
            "notification-url": "https://packagist.org/downloads/",
            "license": [
                "MIT"
            ],
            "authors": [
                {
                    "name": "PHP-FIG",
                    "homepage": "http://www.php-fig.org/"
                }
            ],
            "description": "Common interface for HTTP messages",
            "homepage": "https://github.com/php-fig/http-message",
            "keywords": [
                "http",
                "http-message",
                "psr",
                "psr-7",
                "request",
                "response"
            ],
            "time": "2016-08-06T14:39:51+00:00"
        },
        {
            "name": "psr/log",
            "version": "1.1.0",
            "source": {
                "type": "git",
                "url": "https://github.com/php-fig/log.git",
                "reference": "6c001f1daafa3a3ac1d8ff69ee4db8e799a654dd"
            },
            "dist": {
                "type": "zip",
                "url": "https://api.github.com/repos/php-fig/log/zipball/6c001f1daafa3a3ac1d8ff69ee4db8e799a654dd",
                "reference": "6c001f1daafa3a3ac1d8ff69ee4db8e799a654dd",
                "shasum": ""
            },
            "require": {
                "php": ">=5.3.0"
            },
            "type": "library",
            "extra": {
                "branch-alias": {
                    "dev-master": "1.0.x-dev"
                }
            },
            "autoload": {
                "psr-4": {
                    "Psr\\Log\\": "Psr/Log/"
                }
            },
            "notification-url": "https://packagist.org/downloads/",
            "license": [
                "MIT"
            ],
            "authors": [
                {
                    "name": "PHP-FIG",
                    "homepage": "http://www.php-fig.org/"
                }
            ],
            "description": "Common interface for logging libraries",
            "homepage": "https://github.com/php-fig/log",
            "keywords": [
                "log",
                "psr",
                "psr-3"
            ],
            "time": "2018-11-20T15:27:04+00:00"
        },
        {
            "name": "psr/simple-cache",
            "version": "1.0.1",
            "source": {
                "type": "git",
                "url": "https://github.com/php-fig/simple-cache.git",
                "reference": "408d5eafb83c57f6365a3ca330ff23aa4a5fa39b"
            },
            "dist": {
                "type": "zip",
                "url": "https://api.github.com/repos/php-fig/simple-cache/zipball/408d5eafb83c57f6365a3ca330ff23aa4a5fa39b",
                "reference": "408d5eafb83c57f6365a3ca330ff23aa4a5fa39b",
                "shasum": ""
            },
            "require": {
                "php": ">=5.3.0"
            },
            "type": "library",
            "extra": {
                "branch-alias": {
                    "dev-master": "1.0.x-dev"
                }
            },
            "autoload": {
                "psr-4": {
                    "Psr\\SimpleCache\\": "src/"
                }
            },
            "notification-url": "https://packagist.org/downloads/",
            "license": [
                "MIT"
            ],
            "authors": [
                {
                    "name": "PHP-FIG",
                    "homepage": "http://www.php-fig.org/"
                }
            ],
            "description": "Common interfaces for simple caching",
            "keywords": [
                "cache",
                "caching",
                "psr",
                "psr-16",
                "simple-cache"
            ],
            "time": "2017-10-23T01:57:42+00:00"
        },
        {
            "name": "psy/psysh",
            "version": "v0.9.9",
            "source": {
                "type": "git",
                "url": "https://github.com/bobthecow/psysh.git",
                "reference": "9aaf29575bb8293206bb0420c1e1c87ff2ffa94e"
            },
            "dist": {
                "type": "zip",
                "url": "https://api.github.com/repos/bobthecow/psysh/zipball/9aaf29575bb8293206bb0420c1e1c87ff2ffa94e",
                "reference": "9aaf29575bb8293206bb0420c1e1c87ff2ffa94e",
                "shasum": ""
            },
            "require": {
                "dnoegel/php-xdg-base-dir": "0.1",
                "ext-json": "*",
                "ext-tokenizer": "*",
                "jakub-onderka/php-console-highlighter": "0.3.*|0.4.*",
                "nikic/php-parser": "~1.3|~2.0|~3.0|~4.0",
                "php": ">=5.4.0",
                "symfony/console": "~2.3.10|^2.4.2|~3.0|~4.0",
                "symfony/var-dumper": "~2.7|~3.0|~4.0"
            },
            "require-dev": {
                "bamarni/composer-bin-plugin": "^1.2",
                "hoa/console": "~2.15|~3.16",
                "phpunit/phpunit": "~4.8.35|~5.0|~6.0|~7.0"
            },
            "suggest": {
                "ext-pcntl": "Enabling the PCNTL extension makes PsySH a lot happier :)",
                "ext-pdo-sqlite": "The doc command requires SQLite to work.",
                "ext-posix": "If you have PCNTL, you'll want the POSIX extension as well.",
                "ext-readline": "Enables support for arrow-key history navigation, and showing and manipulating command history.",
                "hoa/console": "A pure PHP readline implementation. You'll want this if your PHP install doesn't already support readline or libedit."
            },
            "bin": [
                "bin/psysh"
            ],
            "type": "library",
            "extra": {
                "branch-alias": {
                    "dev-develop": "0.9.x-dev"
                }
            },
            "autoload": {
                "files": [
                    "src/functions.php"
                ],
                "psr-4": {
                    "Psy\\": "src/"
                }
            },
            "notification-url": "https://packagist.org/downloads/",
            "license": [
                "MIT"
            ],
            "authors": [
                {
                    "name": "Justin Hileman",
                    "email": "justin@justinhileman.info",
                    "homepage": "http://justinhileman.com"
                }
            ],
            "description": "An interactive shell for modern PHP.",
            "homepage": "http://psysh.org",
            "keywords": [
                "REPL",
                "console",
                "interactive",
                "shell"
            ],
            "time": "2018-10-13T15:16:03+00:00"
        },
        {
            "name": "ralouphie/getallheaders",
            "version": "2.0.5",
            "source": {
                "type": "git",
                "url": "https://github.com/ralouphie/getallheaders.git",
                "reference": "5601c8a83fbba7ef674a7369456d12f1e0d0eafa"
            },
            "dist": {
                "type": "zip",
                "url": "https://api.github.com/repos/ralouphie/getallheaders/zipball/5601c8a83fbba7ef674a7369456d12f1e0d0eafa",
                "reference": "5601c8a83fbba7ef674a7369456d12f1e0d0eafa",
                "shasum": ""
            },
            "require": {
                "php": ">=5.3"
            },
            "require-dev": {
                "phpunit/phpunit": "~3.7.0",
                "satooshi/php-coveralls": ">=1.0"
            },
            "type": "library",
            "autoload": {
                "files": [
                    "src/getallheaders.php"
                ]
            },
            "notification-url": "https://packagist.org/downloads/",
            "license": [
                "MIT"
            ],
            "authors": [
                {
                    "name": "Ralph Khattar",
                    "email": "ralph.khattar@gmail.com"
                }
            ],
            "description": "A polyfill for getallheaders.",
            "time": "2016-02-11T07:05:27+00:00"
        },
        {
            "name": "ramsey/uuid",
            "version": "3.8.0",
            "source": {
                "type": "git",
                "url": "https://github.com/ramsey/uuid.git",
                "reference": "d09ea80159c1929d75b3f9c60504d613aeb4a1e3"
            },
            "dist": {
                "type": "zip",
                "url": "https://api.github.com/repos/ramsey/uuid/zipball/d09ea80159c1929d75b3f9c60504d613aeb4a1e3",
                "reference": "d09ea80159c1929d75b3f9c60504d613aeb4a1e3",
                "shasum": ""
            },
            "require": {
                "paragonie/random_compat": "^1.0|^2.0|9.99.99",
                "php": "^5.4 || ^7.0",
                "symfony/polyfill-ctype": "^1.8"
            },
            "replace": {
                "rhumsaa/uuid": "self.version"
            },
            "require-dev": {
                "codeception/aspect-mock": "^1.0 | ~2.0.0",
                "doctrine/annotations": "~1.2.0",
                "goaop/framework": "1.0.0-alpha.2 | ^1.0 | ~2.1.0",
                "ircmaxell/random-lib": "^1.1",
                "jakub-onderka/php-parallel-lint": "^0.9.0",
                "mockery/mockery": "^0.9.9",
                "moontoast/math": "^1.1",
                "php-mock/php-mock-phpunit": "^0.3|^1.1",
                "phpunit/phpunit": "^4.7|^5.0|^6.5",
                "squizlabs/php_codesniffer": "^2.3"
            },
            "suggest": {
                "ext-ctype": "Provides support for PHP Ctype functions",
                "ext-libsodium": "Provides the PECL libsodium extension for use with the SodiumRandomGenerator",
                "ext-uuid": "Provides the PECL UUID extension for use with the PeclUuidTimeGenerator and PeclUuidRandomGenerator",
                "ircmaxell/random-lib": "Provides RandomLib for use with the RandomLibAdapter",
                "moontoast/math": "Provides support for converting UUID to 128-bit integer (in string form).",
                "ramsey/uuid-console": "A console application for generating UUIDs with ramsey/uuid",
                "ramsey/uuid-doctrine": "Allows the use of Ramsey\\Uuid\\Uuid as Doctrine field type."
            },
            "type": "library",
            "extra": {
                "branch-alias": {
                    "dev-master": "3.x-dev"
                }
            },
            "autoload": {
                "psr-4": {
                    "Ramsey\\Uuid\\": "src/"
                }
            },
            "notification-url": "https://packagist.org/downloads/",
            "license": [
                "MIT"
            ],
            "authors": [
                {
                    "name": "Marijn Huizendveld",
                    "email": "marijn.huizendveld@gmail.com"
                },
                {
                    "name": "Thibaud Fabre",
                    "email": "thibaud@aztech.io"
                },
                {
                    "name": "Ben Ramsey",
                    "email": "ben@benramsey.com",
                    "homepage": "https://benramsey.com"
                }
            ],
            "description": "Formerly rhumsaa/uuid. A PHP 5.4+ library for generating RFC 4122 version 1, 3, 4, and 5 universally unique identifiers (UUID).",
            "homepage": "https://github.com/ramsey/uuid",
            "keywords": [
                "guid",
                "identifier",
                "uuid"
            ],
            "time": "2018-07-19T23:38:55+00:00"
        },
        {
            "name": "s1lentium/iptools",
            "version": "v1.1.1",
            "source": {
                "type": "git",
                "url": "https://github.com/S1lentium/IPTools.git",
                "reference": "f6f8ab6132ca7443bd7cced1681f5066d725fd5f"
            },
            "dist": {
                "type": "zip",
                "url": "https://api.github.com/repos/S1lentium/IPTools/zipball/f6f8ab6132ca7443bd7cced1681f5066d725fd5f",
                "reference": "f6f8ab6132ca7443bd7cced1681f5066d725fd5f",
                "shasum": ""
            },
            "require": {
                "ext-bcmath": "*",
                "php": ">=5.4.0"
            },
            "require-dev": {
                "phpunit/phpunit": "~4.0",
                "satooshi/php-coveralls": "~1.0"
            },
            "type": "library",
            "autoload": {
                "psr-4": {
                    "IPTools\\": "src/"
                }
            },
            "notification-url": "https://packagist.org/downloads/",
            "license": [
                "MIT"
            ],
            "authors": [
                {
                    "name": "Safarov Alisher",
                    "email": "alisher.safarov@outlook.com",
                    "homepage": "https://github.com/S1lentium"
                }
            ],
            "description": "PHP Library for manipulating network addresses (IPv4 and IPv6)",
            "keywords": [
                "IP",
                "IP-Tools",
                "cidr",
                "ipv4",
                "ipv6",
                "network",
                "subnet"
            ],
            "time": "2018-09-19T06:15:53+00:00"
        },
        {
            "name": "sofa/eloquence-base",
            "version": "v5.6.2",
            "source": {
                "type": "git",
                "url": "https://github.com/jarektkaczyk/eloquence-base.git",
                "reference": "e941b7ff79ca9c77ef540b5f14a7f82a3acea5ba"
            },
            "dist": {
                "type": "zip",
                "url": "https://api.github.com/repos/jarektkaczyk/eloquence-base/zipball/e941b7ff79ca9c77ef540b5f14a7f82a3acea5ba",
                "reference": "e941b7ff79ca9c77ef540b5f14a7f82a3acea5ba",
                "shasum": ""
            },
            "require": {
                "illuminate/database": "^5.5",
                "php": ">=7.0.0",
                "sofa/hookable": "^5.5"
            },
            "require-dev": {
                "mockery/mockery": "0.9.4",
                "phpunit/phpunit": "4.5.0",
                "squizlabs/php_codesniffer": "2.3.3"
            },
            "type": "library",
            "extra": {
                "laravel": {
                    "providers": [
                        "Sofa\\Eloquence\\BaseServiceProvider"
                    ]
                }
            },
            "autoload": {
                "psr-4": {
                    "Sofa\\Eloquence\\": "src"
                },
                "files": [
                    "src/helpers.php"
                ]
            },
            "notification-url": "https://packagist.org/downloads/",
            "license": [
                "MIT"
            ],
            "authors": [
                {
                    "name": "Jarek Tkaczyk",
                    "role": "Developer",
                    "email": "jarek@softonsofa.com",
                    "homepage": "https://softonsofa.com/"
                }
            ],
            "description": "Flexible Searchable, Mappable, Metable, Validation and more extensions for Laravel Eloquent ORM.",
            "keywords": [
                "eloquent",
                "laravel",
                "mappable",
                "metable",
                "mutable",
                "searchable"
            ],
            "time": "2018-03-10T12:37:43+00:00"
        },
        {
            "name": "sofa/eloquence-validable",
            "version": "5.6",
            "source": {
                "type": "git",
                "url": "https://github.com/jarektkaczyk/eloquence-validable.git",
                "reference": "9d9ef65bf4a4952efb54b06ac0b04fc8893d5f95"
            },
            "dist": {
                "type": "zip",
                "url": "https://api.github.com/repos/jarektkaczyk/eloquence-validable/zipball/9d9ef65bf4a4952efb54b06ac0b04fc8893d5f95",
                "reference": "9d9ef65bf4a4952efb54b06ac0b04fc8893d5f95",
                "shasum": ""
            },
            "require": {
                "php": ">=7.0.0",
                "sofa/eloquence-base": "^5.5"
            },
            "require-dev": {
                "mockery/mockery": "0.9.4",
                "phpunit/phpunit": "4.5.0",
                "squizlabs/php_codesniffer": "2.3.3"
            },
            "type": "library",
            "autoload": {
                "psr-4": {
                    "Sofa\\Eloquence\\": "src"
                }
            },
            "notification-url": "https://packagist.org/downloads/",
            "license": [
                "MIT"
            ],
            "authors": [
                {
                    "name": "Jarek Tkaczyk",
                    "email": "jarek@softonsofa.com",
                    "homepage": "https://softonsofa.com/",
                    "role": "Developer"
                }
            ],
            "description": "Flexible Searchable, Mappable, Metable, Validation and more extensions for Laravel Eloquent ORM.",
            "keywords": [
                "eloquent",
                "laravel",
                "mappable",
                "metable",
                "mutable",
                "searchable"
            ],
            "time": "2018-03-03T03:09:46+00:00"
        },
        {
            "name": "sofa/hookable",
            "version": "5.6",
            "source": {
                "type": "git",
                "url": "https://github.com/jarektkaczyk/hookable.git",
                "reference": "c6f03e5e742d539755f8c7993ee96e907593a668"
            },
            "dist": {
                "type": "zip",
                "url": "https://api.github.com/repos/jarektkaczyk/hookable/zipball/c6f03e5e742d539755f8c7993ee96e907593a668",
                "reference": "c6f03e5e742d539755f8c7993ee96e907593a668",
                "shasum": ""
            },
            "require": {
                "illuminate/database": "^5.3",
                "php": ">=5.6.4"
            },
            "require-dev": {
                "crysalead/kahlan": "~1.1"
            },
            "type": "library",
            "autoload": {
                "psr-4": {
                    "Sofa\\Hookable\\": "src/"
                }
            },
            "notification-url": "https://packagist.org/downloads/",
            "license": [
                "MIT"
            ],
            "authors": [
                {
                    "name": "Jarek Tkaczyk",
                    "role": "Developer",
                    "email": "jarek@softonsofa.com",
                    "homepage": "http://softonsofa.com/"
                }
            ],
            "description": "Laravel Eloquent hooks system.",
            "keywords": [
                "eloquent",
                "laravel"
            ],
            "time": "2018-03-03T02:55:49+00:00"
        },
        {
            "name": "spatie/fractalistic",
            "version": "2.7.2",
            "source": {
                "type": "git",
                "url": "https://github.com/spatie/fractalistic.git",
                "reference": "5b5710b748beb2c1d5c272f4d3598d44b5b59fc9"
            },
            "dist": {
                "type": "zip",
                "url": "https://api.github.com/repos/spatie/fractalistic/zipball/5b5710b748beb2c1d5c272f4d3598d44b5b59fc9",
                "reference": "5b5710b748beb2c1d5c272f4d3598d44b5b59fc9",
                "shasum": ""
            },
            "require": {
                "league/fractal": "^0.17.0",
                "php": "^7.0"
            },
            "require-dev": {
                "illuminate/pagination": "~5.3.0|~5.4.0",
                "phpunit/phpunit": "^5.7.21"
            },
            "type": "library",
            "autoload": {
                "psr-4": {
                    "Spatie\\Fractalistic\\": "src"
                }
            },
            "notification-url": "https://packagist.org/downloads/",
            "license": [
                "MIT"
            ],
            "authors": [
                {
                    "name": "Freek Van der Herten",
                    "email": "freek@spatie.be",
                    "homepage": "https://spatie.be",
                    "role": "Developer"
                }
            ],
            "description": "A developer friendly wrapper around Fractal",
            "homepage": "https://github.com/spatie/fractalistic",
            "keywords": [
                "api",
                "fractal",
                "fractalistic",
                "spatie",
                "transform"
            ],
            "time": "2018-10-08T09:18:33+00:00"
        },
        {
            "name": "spatie/laravel-fractal",
            "version": "5.4.2",
            "source": {
                "type": "git",
                "url": "https://github.com/spatie/laravel-fractal.git",
                "reference": "2931881cac3155ceb798f2fd1e55bd152576682b"
            },
            "dist": {
                "type": "zip",
                "url": "https://api.github.com/repos/spatie/laravel-fractal/zipball/2931881cac3155ceb798f2fd1e55bd152576682b",
                "reference": "2931881cac3155ceb798f2fd1e55bd152576682b",
                "shasum": ""
            },
            "require": {
                "illuminate/contracts": "~5.5.0|~5.6.0|~5.7.0",
                "illuminate/support": "~5.5.0|~5.6.0|~5.7.0",
                "php": "^7.0",
                "spatie/fractalistic": "^2.5"
            },
            "require-dev": {
                "orchestra/testbench": "~3.5.0|~3.6.0|~3.7.0",
                "phpunit/phpunit": "^6.2|^7.0"
            },
            "type": "library",
            "extra": {
                "laravel": {
                    "providers": [
                        "Spatie\\Fractal\\FractalServiceProvider"
                    ],
                    "aliases": {
                        "Fractal": "Spatie\\Fractal\\FractalFacade"
                    }
                }
            },
            "autoload": {
                "psr-4": {
                    "Spatie\\Fractal\\": "src"
                },
                "files": [
                    "src/helpers.php"
                ]
            },
            "notification-url": "https://packagist.org/downloads/",
            "license": [
                "MIT"
            ],
            "authors": [
                {
                    "name": "Freek Van der Herten",
                    "email": "freek@spatie.be",
                    "homepage": "https://spatie.be",
                    "role": "Developer"
                }
            ],
            "description": "An easy to use Fractal integration for Laravel applications",
            "homepage": "https://github.com/spatie/laravel-fractal",
            "keywords": [
                "api",
                "fractal",
                "laravel",
                "laravel-fractal",
                "lumen",
                "spatie",
                "transform"
            ],
            "time": "2018-09-28T16:17:34+00:00"
        },
        {
            "name": "staudenmeir/belongs-to-through",
            "version": "v2.3.2",
            "source": {
                "type": "git",
                "url": "https://github.com/staudenmeir/belongs-to-through.git",
                "reference": "2ba1ff76353058d2b4d395e725617d97fd103ab0"
            },
            "dist": {
                "type": "zip",
                "url": "https://api.github.com/repos/staudenmeir/belongs-to-through/zipball/2ba1ff76353058d2b4d395e725617d97fd103ab0",
                "reference": "2ba1ff76353058d2b4d395e725617d97fd103ab0",
                "shasum": ""
            },
            "require": {
                "illuminate/database": "~5.0"
            },
            "require-dev": {
                "fabpot/php-cs-fixer": "^1.11",
                "orchestra/testbench": "~3.0",
                "phpunit/php-code-coverage": "^3.3",
                "phpunit/phpunit": "~5.0",
                "satooshi/php-coveralls": "^1.0"
            },
            "type": "library",
            "autoload": {
                "psr-4": {
                    "Znck\\Eloquent\\": "src/"
                }
            },
            "notification-url": "https://packagist.org/downloads/",
            "license": [
                "MIT"
            ],
            "authors": [
                {
                    "name": "Rahul Kadyan",
                    "email": "hi@znck.me"
                }
            ],
            "description": "Adds belongsToThrough relation to laravel models",
            "homepage": "https://github.com/staudenmeir/belongs-to-through",
            "keywords": [
                "belongsToThrough",
                "eloquent",
                "laravel",
                "model",
                "models",
                "znck"
            ],
            "time": "2019-02-01T14:33:18+00:00"
        },
        {
            "name": "swiftmailer/swiftmailer",
            "version": "v6.1.3",
            "source": {
                "type": "git",
                "url": "https://github.com/swiftmailer/swiftmailer.git",
                "reference": "8ddcb66ac10c392d3beb54829eef8ac1438595f4"
            },
            "dist": {
                "type": "zip",
                "url": "https://api.github.com/repos/swiftmailer/swiftmailer/zipball/8ddcb66ac10c392d3beb54829eef8ac1438595f4",
                "reference": "8ddcb66ac10c392d3beb54829eef8ac1438595f4",
                "shasum": ""
            },
            "require": {
                "egulias/email-validator": "~2.0",
                "php": ">=7.0.0"
            },
            "require-dev": {
                "mockery/mockery": "~0.9.1",
                "symfony/phpunit-bridge": "~3.3@dev"
            },
            "suggest": {
                "ext-intl": "Needed to support internationalized email addresses",
                "true/punycode": "Needed to support internationalized email addresses, if ext-intl is not installed"
            },
            "type": "library",
            "extra": {
                "branch-alias": {
                    "dev-master": "6.1-dev"
                }
            },
            "autoload": {
                "files": [
                    "lib/swift_required.php"
                ]
            },
            "notification-url": "https://packagist.org/downloads/",
            "license": [
                "MIT"
            ],
            "authors": [
                {
                    "name": "Chris Corbyn"
                },
                {
                    "name": "Fabien Potencier",
                    "email": "fabien@symfony.com"
                }
            ],
            "description": "Swiftmailer, free feature-rich PHP mailer",
            "homepage": "https://swiftmailer.symfony.com",
            "keywords": [
                "email",
                "mail",
                "mailer"
            ],
            "time": "2018-09-11T07:12:52+00:00"
        },
        {
            "name": "symfony/console",
            "version": "v4.2.1",
            "source": {
                "type": "git",
                "url": "https://github.com/symfony/console.git",
                "reference": "4dff24e5d01e713818805c1862d2e3f901ee7dd0"
            },
            "dist": {
                "type": "zip",
                "url": "https://api.github.com/repos/symfony/console/zipball/4dff24e5d01e713818805c1862d2e3f901ee7dd0",
                "reference": "4dff24e5d01e713818805c1862d2e3f901ee7dd0",
                "shasum": ""
            },
            "require": {
                "php": "^7.1.3",
                "symfony/contracts": "^1.0",
                "symfony/polyfill-mbstring": "~1.0"
            },
            "conflict": {
                "symfony/dependency-injection": "<3.4",
                "symfony/process": "<3.3"
            },
            "require-dev": {
                "psr/log": "~1.0",
                "symfony/config": "~3.4|~4.0",
                "symfony/dependency-injection": "~3.4|~4.0",
                "symfony/event-dispatcher": "~3.4|~4.0",
                "symfony/lock": "~3.4|~4.0",
                "symfony/process": "~3.4|~4.0"
            },
            "suggest": {
                "psr/log-implementation": "For using the console logger",
                "symfony/event-dispatcher": "",
                "symfony/lock": "",
                "symfony/process": ""
            },
            "type": "library",
            "extra": {
                "branch-alias": {
                    "dev-master": "4.2-dev"
                }
            },
            "autoload": {
                "psr-4": {
                    "Symfony\\Component\\Console\\": ""
                },
                "exclude-from-classmap": [
                    "/Tests/"
                ]
            },
            "notification-url": "https://packagist.org/downloads/",
            "license": [
                "MIT"
            ],
            "authors": [
                {
                    "name": "Fabien Potencier",
                    "email": "fabien@symfony.com"
                },
                {
                    "name": "Symfony Community",
                    "homepage": "https://symfony.com/contributors"
                }
            ],
            "description": "Symfony Console Component",
            "homepage": "https://symfony.com",
            "time": "2018-11-27T07:40:44+00:00"
        },
        {
            "name": "symfony/contracts",
            "version": "v1.0.2",
            "source": {
                "type": "git",
                "url": "https://github.com/symfony/contracts.git",
                "reference": "1aa7ab2429c3d594dd70689604b5cf7421254cdf"
            },
            "dist": {
                "type": "zip",
                "url": "https://api.github.com/repos/symfony/contracts/zipball/1aa7ab2429c3d594dd70689604b5cf7421254cdf",
                "reference": "1aa7ab2429c3d594dd70689604b5cf7421254cdf",
                "shasum": ""
            },
            "require": {
                "php": "^7.1.3"
            },
            "require-dev": {
                "psr/cache": "^1.0",
                "psr/container": "^1.0"
            },
            "suggest": {
                "psr/cache": "When using the Cache contracts",
                "psr/container": "When using the Service contracts",
                "symfony/cache-contracts-implementation": "",
                "symfony/service-contracts-implementation": "",
                "symfony/translation-contracts-implementation": ""
            },
            "type": "library",
            "extra": {
                "branch-alias": {
                    "dev-master": "1.0-dev"
                }
            },
            "autoload": {
                "psr-4": {
                    "Symfony\\Contracts\\": ""
                },
                "exclude-from-classmap": [
                    "**/Tests/"
                ]
            },
            "notification-url": "https://packagist.org/downloads/",
            "license": [
                "MIT"
            ],
            "authors": [
                {
                    "name": "Nicolas Grekas",
                    "email": "p@tchwork.com"
                },
                {
                    "name": "Symfony Community",
                    "homepage": "https://symfony.com/contributors"
                }
            ],
            "description": "A set of abstractions extracted out of the Symfony components",
            "homepage": "https://symfony.com",
            "keywords": [
                "abstractions",
                "contracts",
                "decoupling",
                "interfaces",
                "interoperability",
                "standards"
            ],
            "time": "2018-12-05T08:06:11+00:00"
        },
        {
            "name": "symfony/css-selector",
            "version": "v4.2.1",
            "source": {
                "type": "git",
                "url": "https://github.com/symfony/css-selector.git",
                "reference": "aa9fa526ba1b2ec087ffdfb32753803d999fcfcd"
            },
            "dist": {
                "type": "zip",
                "url": "https://api.github.com/repos/symfony/css-selector/zipball/aa9fa526ba1b2ec087ffdfb32753803d999fcfcd",
                "reference": "aa9fa526ba1b2ec087ffdfb32753803d999fcfcd",
                "shasum": ""
            },
            "require": {
                "php": "^7.1.3"
            },
            "type": "library",
            "extra": {
                "branch-alias": {
                    "dev-master": "4.2-dev"
                }
            },
            "autoload": {
                "psr-4": {
                    "Symfony\\Component\\CssSelector\\": ""
                },
                "exclude-from-classmap": [
                    "/Tests/"
                ]
            },
            "notification-url": "https://packagist.org/downloads/",
            "license": [
                "MIT"
            ],
            "authors": [
                {
                    "name": "Jean-François Simon",
                    "email": "jeanfrancois.simon@sensiolabs.com"
                },
                {
                    "name": "Fabien Potencier",
                    "email": "fabien@symfony.com"
                },
                {
                    "name": "Symfony Community",
                    "homepage": "https://symfony.com/contributors"
                }
            ],
            "description": "Symfony CssSelector Component",
            "homepage": "https://symfony.com",
            "time": "2018-11-11T19:52:12+00:00"
        },
        {
            "name": "symfony/debug",
            "version": "v4.2.1",
            "source": {
                "type": "git",
                "url": "https://github.com/symfony/debug.git",
                "reference": "e0a2b92ee0b5b934f973d90c2f58e18af109d276"
            },
            "dist": {
                "type": "zip",
                "url": "https://api.github.com/repos/symfony/debug/zipball/e0a2b92ee0b5b934f973d90c2f58e18af109d276",
                "reference": "e0a2b92ee0b5b934f973d90c2f58e18af109d276",
                "shasum": ""
            },
            "require": {
                "php": "^7.1.3",
                "psr/log": "~1.0"
            },
            "conflict": {
                "symfony/http-kernel": "<3.4"
            },
            "require-dev": {
                "symfony/http-kernel": "~3.4|~4.0"
            },
            "type": "library",
            "extra": {
                "branch-alias": {
                    "dev-master": "4.2-dev"
                }
            },
            "autoload": {
                "psr-4": {
                    "Symfony\\Component\\Debug\\": ""
                },
                "exclude-from-classmap": [
                    "/Tests/"
                ]
            },
            "notification-url": "https://packagist.org/downloads/",
            "license": [
                "MIT"
            ],
            "authors": [
                {
                    "name": "Fabien Potencier",
                    "email": "fabien@symfony.com"
                },
                {
                    "name": "Symfony Community",
                    "homepage": "https://symfony.com/contributors"
                }
            ],
            "description": "Symfony Debug Component",
            "homepage": "https://symfony.com",
            "time": "2018-11-28T18:24:18+00:00"
        },
        {
            "name": "symfony/event-dispatcher",
            "version": "v4.2.1",
            "source": {
                "type": "git",
                "url": "https://github.com/symfony/event-dispatcher.git",
                "reference": "921f49c3158a276d27c0d770a5a347a3b718b328"
            },
            "dist": {
                "type": "zip",
                "url": "https://api.github.com/repos/symfony/event-dispatcher/zipball/921f49c3158a276d27c0d770a5a347a3b718b328",
                "reference": "921f49c3158a276d27c0d770a5a347a3b718b328",
                "shasum": ""
            },
            "require": {
                "php": "^7.1.3",
                "symfony/contracts": "^1.0"
            },
            "conflict": {
                "symfony/dependency-injection": "<3.4"
            },
            "require-dev": {
                "psr/log": "~1.0",
                "symfony/config": "~3.4|~4.0",
                "symfony/dependency-injection": "~3.4|~4.0",
                "symfony/expression-language": "~3.4|~4.0",
                "symfony/stopwatch": "~3.4|~4.0"
            },
            "suggest": {
                "symfony/dependency-injection": "",
                "symfony/http-kernel": ""
            },
            "type": "library",
            "extra": {
                "branch-alias": {
                    "dev-master": "4.2-dev"
                }
            },
            "autoload": {
                "psr-4": {
                    "Symfony\\Component\\EventDispatcher\\": ""
                },
                "exclude-from-classmap": [
                    "/Tests/"
                ]
            },
            "notification-url": "https://packagist.org/downloads/",
            "license": [
                "MIT"
            ],
            "authors": [
                {
                    "name": "Fabien Potencier",
                    "email": "fabien@symfony.com"
                },
                {
                    "name": "Symfony Community",
                    "homepage": "https://symfony.com/contributors"
                }
            ],
            "description": "Symfony EventDispatcher Component",
            "homepage": "https://symfony.com",
            "time": "2018-12-01T08:52:38+00:00"
        },
        {
            "name": "symfony/finder",
            "version": "v4.2.1",
            "source": {
                "type": "git",
                "url": "https://github.com/symfony/finder.git",
                "reference": "e53d477d7b5c4982d0e1bfd2298dbee63d01441d"
            },
            "dist": {
                "type": "zip",
                "url": "https://api.github.com/repos/symfony/finder/zipball/e53d477d7b5c4982d0e1bfd2298dbee63d01441d",
                "reference": "e53d477d7b5c4982d0e1bfd2298dbee63d01441d",
                "shasum": ""
            },
            "require": {
                "php": "^7.1.3"
            },
            "type": "library",
            "extra": {
                "branch-alias": {
                    "dev-master": "4.2-dev"
                }
            },
            "autoload": {
                "psr-4": {
                    "Symfony\\Component\\Finder\\": ""
                },
                "exclude-from-classmap": [
                    "/Tests/"
                ]
            },
            "notification-url": "https://packagist.org/downloads/",
            "license": [
                "MIT"
            ],
            "authors": [
                {
                    "name": "Fabien Potencier",
                    "email": "fabien@symfony.com"
                },
                {
                    "name": "Symfony Community",
                    "homepage": "https://symfony.com/contributors"
                }
            ],
            "description": "Symfony Finder Component",
            "homepage": "https://symfony.com",
            "time": "2018-11-11T19:52:12+00:00"
        },
        {
            "name": "symfony/http-foundation",
            "version": "v4.2.1",
            "source": {
                "type": "git",
                "url": "https://github.com/symfony/http-foundation.git",
                "reference": "1b31f3017fadd8cb05cf2c8aebdbf3b12a943851"
            },
            "dist": {
                "type": "zip",
                "url": "https://api.github.com/repos/symfony/http-foundation/zipball/1b31f3017fadd8cb05cf2c8aebdbf3b12a943851",
                "reference": "1b31f3017fadd8cb05cf2c8aebdbf3b12a943851",
                "shasum": ""
            },
            "require": {
                "php": "^7.1.3",
                "symfony/polyfill-mbstring": "~1.1"
            },
            "require-dev": {
                "predis/predis": "~1.0",
                "symfony/expression-language": "~3.4|~4.0"
            },
            "type": "library",
            "extra": {
                "branch-alias": {
                    "dev-master": "4.2-dev"
                }
            },
            "autoload": {
                "psr-4": {
                    "Symfony\\Component\\HttpFoundation\\": ""
                },
                "exclude-from-classmap": [
                    "/Tests/"
                ]
            },
            "notification-url": "https://packagist.org/downloads/",
            "license": [
                "MIT"
            ],
            "authors": [
                {
                    "name": "Fabien Potencier",
                    "email": "fabien@symfony.com"
                },
                {
                    "name": "Symfony Community",
                    "homepage": "https://symfony.com/contributors"
                }
            ],
            "description": "Symfony HttpFoundation Component",
            "homepage": "https://symfony.com",
            "time": "2018-11-26T10:55:26+00:00"
        },
        {
            "name": "symfony/http-kernel",
            "version": "v4.2.1",
            "source": {
                "type": "git",
                "url": "https://github.com/symfony/http-kernel.git",
                "reference": "b39ceffc0388232c309cbde3a7c3685f2ec0a624"
            },
            "dist": {
                "type": "zip",
                "url": "https://api.github.com/repos/symfony/http-kernel/zipball/b39ceffc0388232c309cbde3a7c3685f2ec0a624",
                "reference": "b39ceffc0388232c309cbde3a7c3685f2ec0a624",
                "shasum": ""
            },
            "require": {
                "php": "^7.1.3",
                "psr/log": "~1.0",
                "symfony/contracts": "^1.0.2",
                "symfony/debug": "~3.4|~4.0",
                "symfony/event-dispatcher": "~4.1",
                "symfony/http-foundation": "^4.1.1",
                "symfony/polyfill-ctype": "~1.8"
            },
            "conflict": {
                "symfony/config": "<3.4",
                "symfony/dependency-injection": "<4.2",
                "symfony/translation": "<4.2",
                "symfony/var-dumper": "<4.1.1",
                "twig/twig": "<1.34|<2.4,>=2"
            },
            "provide": {
                "psr/log-implementation": "1.0"
            },
            "require-dev": {
                "psr/cache": "~1.0",
                "symfony/browser-kit": "~3.4|~4.0",
                "symfony/config": "~3.4|~4.0",
                "symfony/console": "~3.4|~4.0",
                "symfony/css-selector": "~3.4|~4.0",
                "symfony/dependency-injection": "^4.2",
                "symfony/dom-crawler": "~3.4|~4.0",
                "symfony/expression-language": "~3.4|~4.0",
                "symfony/finder": "~3.4|~4.0",
                "symfony/process": "~3.4|~4.0",
                "symfony/routing": "~3.4|~4.0",
                "symfony/stopwatch": "~3.4|~4.0",
                "symfony/templating": "~3.4|~4.0",
                "symfony/translation": "~4.2",
                "symfony/var-dumper": "^4.1.1"
            },
            "suggest": {
                "symfony/browser-kit": "",
                "symfony/config": "",
                "symfony/console": "",
                "symfony/dependency-injection": "",
                "symfony/var-dumper": ""
            },
            "type": "library",
            "extra": {
                "branch-alias": {
                    "dev-master": "4.2-dev"
                }
            },
            "autoload": {
                "psr-4": {
                    "Symfony\\Component\\HttpKernel\\": ""
                },
                "exclude-from-classmap": [
                    "/Tests/"
                ]
            },
            "notification-url": "https://packagist.org/downloads/",
            "license": [
                "MIT"
            ],
            "authors": [
                {
                    "name": "Fabien Potencier",
                    "email": "fabien@symfony.com"
                },
                {
                    "name": "Symfony Community",
                    "homepage": "https://symfony.com/contributors"
                }
            ],
            "description": "Symfony HttpKernel Component",
            "homepage": "https://symfony.com",
            "time": "2018-12-06T17:39:52+00:00"
        },
        {
            "name": "symfony/polyfill-ctype",
            "version": "v1.10.0",
            "source": {
                "type": "git",
                "url": "https://github.com/symfony/polyfill-ctype.git",
                "reference": "e3d826245268269cd66f8326bd8bc066687b4a19"
            },
            "dist": {
                "type": "zip",
                "url": "https://api.github.com/repos/symfony/polyfill-ctype/zipball/e3d826245268269cd66f8326bd8bc066687b4a19",
                "reference": "e3d826245268269cd66f8326bd8bc066687b4a19",
                "shasum": ""
            },
            "require": {
                "php": ">=5.3.3"
            },
            "suggest": {
                "ext-ctype": "For best performance"
            },
            "type": "library",
            "extra": {
                "branch-alias": {
                    "dev-master": "1.9-dev"
                }
            },
            "autoload": {
                "psr-4": {
                    "Symfony\\Polyfill\\Ctype\\": ""
                },
                "files": [
                    "bootstrap.php"
                ]
            },
            "notification-url": "https://packagist.org/downloads/",
            "license": [
                "MIT"
            ],
            "authors": [
                {
                    "name": "Symfony Community",
                    "homepage": "https://symfony.com/contributors"
                },
                {
                    "name": "Gert de Pagter",
                    "email": "BackEndTea@gmail.com"
                }
            ],
            "description": "Symfony polyfill for ctype functions",
            "homepage": "https://symfony.com",
            "keywords": [
                "compatibility",
                "ctype",
                "polyfill",
                "portable"
            ],
            "time": "2018-08-06T14:22:27+00:00"
        },
        {
            "name": "symfony/polyfill-mbstring",
            "version": "v1.10.0",
            "source": {
                "type": "git",
                "url": "https://github.com/symfony/polyfill-mbstring.git",
                "reference": "c79c051f5b3a46be09205c73b80b346e4153e494"
            },
            "dist": {
                "type": "zip",
                "url": "https://api.github.com/repos/symfony/polyfill-mbstring/zipball/c79c051f5b3a46be09205c73b80b346e4153e494",
                "reference": "c79c051f5b3a46be09205c73b80b346e4153e494",
                "shasum": ""
            },
            "require": {
                "php": ">=5.3.3"
            },
            "suggest": {
                "ext-mbstring": "For best performance"
            },
            "type": "library",
            "extra": {
                "branch-alias": {
                    "dev-master": "1.9-dev"
                }
            },
            "autoload": {
                "psr-4": {
                    "Symfony\\Polyfill\\Mbstring\\": ""
                },
                "files": [
                    "bootstrap.php"
                ]
            },
            "notification-url": "https://packagist.org/downloads/",
            "license": [
                "MIT"
            ],
            "authors": [
                {
                    "name": "Nicolas Grekas",
                    "email": "p@tchwork.com"
                },
                {
                    "name": "Symfony Community",
                    "homepage": "https://symfony.com/contributors"
                }
            ],
            "description": "Symfony polyfill for the Mbstring extension",
            "homepage": "https://symfony.com",
            "keywords": [
                "compatibility",
                "mbstring",
                "polyfill",
                "portable",
                "shim"
            ],
            "time": "2018-09-21T13:07:52+00:00"
        },
        {
            "name": "symfony/polyfill-php56",
            "version": "v1.10.0",
            "source": {
                "type": "git",
                "url": "https://github.com/symfony/polyfill-php56.git",
                "reference": "ff208829fe1aa48ab9af356992bb7199fed551af"
            },
            "dist": {
                "type": "zip",
                "url": "https://api.github.com/repos/symfony/polyfill-php56/zipball/ff208829fe1aa48ab9af356992bb7199fed551af",
                "reference": "ff208829fe1aa48ab9af356992bb7199fed551af",
                "shasum": ""
            },
            "require": {
                "php": ">=5.3.3",
                "symfony/polyfill-util": "~1.0"
            },
            "type": "library",
            "extra": {
                "branch-alias": {
                    "dev-master": "1.9-dev"
                }
            },
            "autoload": {
                "psr-4": {
                    "Symfony\\Polyfill\\Php56\\": ""
                },
                "files": [
                    "bootstrap.php"
                ]
            },
            "notification-url": "https://packagist.org/downloads/",
            "license": [
                "MIT"
            ],
            "authors": [
                {
                    "name": "Nicolas Grekas",
                    "email": "p@tchwork.com"
                },
                {
                    "name": "Symfony Community",
                    "homepage": "https://symfony.com/contributors"
                }
            ],
            "description": "Symfony polyfill backporting some PHP 5.6+ features to lower PHP versions",
            "homepage": "https://symfony.com",
            "keywords": [
                "compatibility",
                "polyfill",
                "portable",
                "shim"
            ],
            "time": "2018-09-21T06:26:08+00:00"
        },
        {
            "name": "symfony/polyfill-php72",
            "version": "v1.10.0",
            "source": {
                "type": "git",
                "url": "https://github.com/symfony/polyfill-php72.git",
                "reference": "9050816e2ca34a8e916c3a0ae8b9c2fccf68b631"
            },
            "dist": {
                "type": "zip",
                "url": "https://api.github.com/repos/symfony/polyfill-php72/zipball/9050816e2ca34a8e916c3a0ae8b9c2fccf68b631",
                "reference": "9050816e2ca34a8e916c3a0ae8b9c2fccf68b631",
                "shasum": ""
            },
            "require": {
                "php": ">=5.3.3"
            },
            "type": "library",
            "extra": {
                "branch-alias": {
                    "dev-master": "1.9-dev"
                }
            },
            "autoload": {
                "psr-4": {
                    "Symfony\\Polyfill\\Php72\\": ""
                },
                "files": [
                    "bootstrap.php"
                ]
            },
            "notification-url": "https://packagist.org/downloads/",
            "license": [
                "MIT"
            ],
            "authors": [
                {
                    "name": "Nicolas Grekas",
                    "email": "p@tchwork.com"
                },
                {
                    "name": "Symfony Community",
                    "homepage": "https://symfony.com/contributors"
                }
            ],
            "description": "Symfony polyfill backporting some PHP 7.2+ features to lower PHP versions",
            "homepage": "https://symfony.com",
            "keywords": [
                "compatibility",
                "polyfill",
                "portable",
                "shim"
            ],
            "time": "2018-09-21T13:07:52+00:00"
        },
        {
            "name": "symfony/polyfill-util",
            "version": "v1.10.0",
            "source": {
                "type": "git",
                "url": "https://github.com/symfony/polyfill-util.git",
                "reference": "3b58903eae668d348a7126f999b0da0f2f93611c"
            },
            "dist": {
                "type": "zip",
                "url": "https://api.github.com/repos/symfony/polyfill-util/zipball/3b58903eae668d348a7126f999b0da0f2f93611c",
                "reference": "3b58903eae668d348a7126f999b0da0f2f93611c",
                "shasum": ""
            },
            "require": {
                "php": ">=5.3.3"
            },
            "type": "library",
            "extra": {
                "branch-alias": {
                    "dev-master": "1.9-dev"
                }
            },
            "autoload": {
                "psr-4": {
                    "Symfony\\Polyfill\\Util\\": ""
                }
            },
            "notification-url": "https://packagist.org/downloads/",
            "license": [
                "MIT"
            ],
            "authors": [
                {
                    "name": "Nicolas Grekas",
                    "email": "p@tchwork.com"
                },
                {
                    "name": "Symfony Community",
                    "homepage": "https://symfony.com/contributors"
                }
            ],
            "description": "Symfony utilities for portability of PHP codes",
            "homepage": "https://symfony.com",
            "keywords": [
                "compat",
                "compatibility",
                "polyfill",
                "shim"
            ],
            "time": "2018-09-30T16:36:12+00:00"
        },
        {
            "name": "symfony/process",
            "version": "v4.2.1",
            "source": {
                "type": "git",
                "url": "https://github.com/symfony/process.git",
                "reference": "2b341009ccec76837a7f46f59641b431e4d4c2b0"
            },
            "dist": {
                "type": "zip",
                "url": "https://api.github.com/repos/symfony/process/zipball/2b341009ccec76837a7f46f59641b431e4d4c2b0",
                "reference": "2b341009ccec76837a7f46f59641b431e4d4c2b0",
                "shasum": ""
            },
            "require": {
                "php": "^7.1.3"
            },
            "type": "library",
            "extra": {
                "branch-alias": {
                    "dev-master": "4.2-dev"
                }
            },
            "autoload": {
                "psr-4": {
                    "Symfony\\Component\\Process\\": ""
                },
                "exclude-from-classmap": [
                    "/Tests/"
                ]
            },
            "notification-url": "https://packagist.org/downloads/",
            "license": [
                "MIT"
            ],
            "authors": [
                {
                    "name": "Fabien Potencier",
                    "email": "fabien@symfony.com"
                },
                {
                    "name": "Symfony Community",
                    "homepage": "https://symfony.com/contributors"
                }
            ],
            "description": "Symfony Process Component",
            "homepage": "https://symfony.com",
            "time": "2018-11-20T16:22:05+00:00"
        },
        {
            "name": "symfony/routing",
            "version": "v4.2.1",
            "source": {
                "type": "git",
                "url": "https://github.com/symfony/routing.git",
                "reference": "649460207e77da6c545326c7f53618d23ad2c866"
            },
            "dist": {
                "type": "zip",
                "url": "https://api.github.com/repos/symfony/routing/zipball/649460207e77da6c545326c7f53618d23ad2c866",
                "reference": "649460207e77da6c545326c7f53618d23ad2c866",
                "shasum": ""
            },
            "require": {
                "php": "^7.1.3"
            },
            "conflict": {
                "symfony/config": "<4.2",
                "symfony/dependency-injection": "<3.4",
                "symfony/yaml": "<3.4"
            },
            "require-dev": {
                "doctrine/annotations": "~1.0",
                "psr/log": "~1.0",
                "symfony/config": "~4.2",
                "symfony/dependency-injection": "~3.4|~4.0",
                "symfony/expression-language": "~3.4|~4.0",
                "symfony/http-foundation": "~3.4|~4.0",
                "symfony/yaml": "~3.4|~4.0"
            },
            "suggest": {
                "doctrine/annotations": "For using the annotation loader",
                "symfony/config": "For using the all-in-one router or any loader",
                "symfony/dependency-injection": "For loading routes from a service",
                "symfony/expression-language": "For using expression matching",
                "symfony/http-foundation": "For using a Symfony Request object",
                "symfony/yaml": "For using the YAML loader"
            },
            "type": "library",
            "extra": {
                "branch-alias": {
                    "dev-master": "4.2-dev"
                }
            },
            "autoload": {
                "psr-4": {
                    "Symfony\\Component\\Routing\\": ""
                },
                "exclude-from-classmap": [
                    "/Tests/"
                ]
            },
            "notification-url": "https://packagist.org/downloads/",
            "license": [
                "MIT"
            ],
            "authors": [
                {
                    "name": "Fabien Potencier",
                    "email": "fabien@symfony.com"
                },
                {
                    "name": "Symfony Community",
                    "homepage": "https://symfony.com/contributors"
                }
            ],
            "description": "Symfony Routing Component",
            "homepage": "https://symfony.com",
            "keywords": [
                "router",
                "routing",
                "uri",
                "url"
            ],
            "time": "2018-12-03T22:08:12+00:00"
        },
        {
            "name": "symfony/translation",
            "version": "v4.2.1",
            "source": {
                "type": "git",
                "url": "https://github.com/symfony/translation.git",
                "reference": "c0e2191e9bed845946ab3d99767513b56ca7dcd6"
            },
            "dist": {
                "type": "zip",
                "url": "https://api.github.com/repos/symfony/translation/zipball/c0e2191e9bed845946ab3d99767513b56ca7dcd6",
                "reference": "c0e2191e9bed845946ab3d99767513b56ca7dcd6",
                "shasum": ""
            },
            "require": {
                "php": "^7.1.3",
                "symfony/contracts": "^1.0.2",
                "symfony/polyfill-mbstring": "~1.0"
            },
            "conflict": {
                "symfony/config": "<3.4",
                "symfony/dependency-injection": "<3.4",
                "symfony/yaml": "<3.4"
            },
            "provide": {
                "symfony/translation-contracts-implementation": "1.0"
            },
            "require-dev": {
                "psr/log": "~1.0",
                "symfony/config": "~3.4|~4.0",
                "symfony/console": "~3.4|~4.0",
                "symfony/dependency-injection": "~3.4|~4.0",
                "symfony/finder": "~2.8|~3.0|~4.0",
                "symfony/intl": "~3.4|~4.0",
                "symfony/yaml": "~3.4|~4.0"
            },
            "suggest": {
                "psr/log-implementation": "To use logging capability in translator",
                "symfony/config": "",
                "symfony/yaml": ""
            },
            "type": "library",
            "extra": {
                "branch-alias": {
                    "dev-master": "4.2-dev"
                }
            },
            "autoload": {
                "psr-4": {
                    "Symfony\\Component\\Translation\\": ""
                },
                "exclude-from-classmap": [
                    "/Tests/"
                ]
            },
            "notification-url": "https://packagist.org/downloads/",
            "license": [
                "MIT"
            ],
            "authors": [
                {
                    "name": "Fabien Potencier",
                    "email": "fabien@symfony.com"
                },
                {
                    "name": "Symfony Community",
                    "homepage": "https://symfony.com/contributors"
                }
            ],
            "description": "Symfony Translation Component",
            "homepage": "https://symfony.com",
            "time": "2018-12-06T10:45:32+00:00"
        },
        {
            "name": "symfony/var-dumper",
            "version": "v4.2.1",
            "source": {
                "type": "git",
                "url": "https://github.com/symfony/var-dumper.git",
                "reference": "db61258540350725f4beb6b84006e32398acd120"
            },
            "dist": {
                "type": "zip",
                "url": "https://api.github.com/repos/symfony/var-dumper/zipball/db61258540350725f4beb6b84006e32398acd120",
                "reference": "db61258540350725f4beb6b84006e32398acd120",
                "shasum": ""
            },
            "require": {
                "php": "^7.1.3",
                "symfony/polyfill-mbstring": "~1.0",
                "symfony/polyfill-php72": "~1.5"
            },
            "conflict": {
                "phpunit/phpunit": "<4.8.35|<5.4.3,>=5.0",
                "symfony/console": "<3.4"
            },
            "require-dev": {
                "ext-iconv": "*",
                "symfony/process": "~3.4|~4.0",
                "twig/twig": "~1.34|~2.4"
            },
            "suggest": {
                "ext-iconv": "To convert non-UTF-8 strings to UTF-8 (or symfony/polyfill-iconv in case ext-iconv cannot be used).",
                "ext-intl": "To show region name in time zone dump",
                "symfony/console": "To use the ServerDumpCommand and/or the bin/var-dump-server script"
            },
            "bin": [
                "Resources/bin/var-dump-server"
            ],
            "type": "library",
            "extra": {
                "branch-alias": {
                    "dev-master": "4.2-dev"
                }
            },
            "autoload": {
                "files": [
                    "Resources/functions/dump.php"
                ],
                "psr-4": {
                    "Symfony\\Component\\VarDumper\\": ""
                },
                "exclude-from-classmap": [
                    "/Tests/"
                ]
            },
            "notification-url": "https://packagist.org/downloads/",
            "license": [
                "MIT"
            ],
            "authors": [
                {
                    "name": "Nicolas Grekas",
                    "email": "p@tchwork.com"
                },
                {
                    "name": "Symfony Community",
                    "homepage": "https://symfony.com/contributors"
                }
            ],
            "description": "Symfony mechanism for exploring and dumping PHP variables",
            "homepage": "https://symfony.com",
            "keywords": [
                "debug",
                "dump"
            ],
            "time": "2018-11-25T12:50:42+00:00"
        },
        {
            "name": "tijsverkoyen/css-to-inline-styles",
            "version": "2.2.1",
            "source": {
                "type": "git",
                "url": "https://github.com/tijsverkoyen/CssToInlineStyles.git",
                "reference": "0ed4a2ea4e0902dac0489e6436ebcd5bbcae9757"
            },
            "dist": {
                "type": "zip",
                "url": "https://api.github.com/repos/tijsverkoyen/CssToInlineStyles/zipball/0ed4a2ea4e0902dac0489e6436ebcd5bbcae9757",
                "reference": "0ed4a2ea4e0902dac0489e6436ebcd5bbcae9757",
                "shasum": ""
            },
            "require": {
                "php": "^5.5 || ^7.0",
                "symfony/css-selector": "^2.7 || ^3.0 || ^4.0"
            },
            "require-dev": {
                "phpunit/phpunit": "^4.8.35 || ^5.7 || ^6.0"
            },
            "type": "library",
            "extra": {
                "branch-alias": {
                    "dev-master": "2.2.x-dev"
                }
            },
            "autoload": {
                "psr-4": {
                    "TijsVerkoyen\\CssToInlineStyles\\": "src"
                }
            },
            "notification-url": "https://packagist.org/downloads/",
            "license": [
                "BSD-3-Clause"
            ],
            "authors": [
                {
                    "name": "Tijs Verkoyen",
                    "email": "css_to_inline_styles@verkoyen.eu",
                    "role": "Developer"
                }
            ],
            "description": "CssToInlineStyles is a class that enables you to convert HTML-pages/files into HTML-pages/files with inline styles. This is very useful when you're sending emails.",
            "homepage": "https://github.com/tijsverkoyen/CssToInlineStyles",
            "time": "2017-11-27T11:13:29+00:00"
        },
        {
            "name": "vlucas/phpdotenv",
            "version": "v2.5.1",
            "source": {
                "type": "git",
                "url": "https://github.com/vlucas/phpdotenv.git",
                "reference": "8abb4f9aa89ddea9d52112c65bbe8d0125e2fa8e"
            },
            "dist": {
                "type": "zip",
                "url": "https://api.github.com/repos/vlucas/phpdotenv/zipball/8abb4f9aa89ddea9d52112c65bbe8d0125e2fa8e",
                "reference": "8abb4f9aa89ddea9d52112c65bbe8d0125e2fa8e",
                "shasum": ""
            },
            "require": {
                "php": ">=5.3.9"
            },
            "require-dev": {
                "phpunit/phpunit": "^4.8.35 || ^5.0"
            },
            "type": "library",
            "extra": {
                "branch-alias": {
                    "dev-master": "2.5-dev"
                }
            },
            "autoload": {
                "psr-4": {
                    "Dotenv\\": "src/"
                }
            },
            "notification-url": "https://packagist.org/downloads/",
            "license": [
                "BSD-3-Clause"
            ],
            "authors": [
                {
                    "name": "Vance Lucas",
                    "email": "vance@vancelucas.com",
                    "homepage": "http://www.vancelucas.com"
                }
            ],
            "description": "Loads environment variables from `.env` to `getenv()`, `$_ENV` and `$_SERVER` automagically.",
            "keywords": [
                "dotenv",
                "env",
                "environment"
            ],
            "time": "2018-07-29T20:33:41+00:00"
        },
        {
            "name": "webmozart/assert",
            "version": "1.3.0",
            "source": {
                "type": "git",
                "url": "https://github.com/webmozart/assert.git",
                "reference": "0df1908962e7a3071564e857d86874dad1ef204a"
            },
            "dist": {
                "type": "zip",
                "url": "https://api.github.com/repos/webmozart/assert/zipball/0df1908962e7a3071564e857d86874dad1ef204a",
                "reference": "0df1908962e7a3071564e857d86874dad1ef204a",
                "shasum": ""
            },
            "require": {
                "php": "^5.3.3 || ^7.0"
            },
            "require-dev": {
                "phpunit/phpunit": "^4.6",
                "sebastian/version": "^1.0.1"
            },
            "type": "library",
            "extra": {
                "branch-alias": {
                    "dev-master": "1.3-dev"
                }
            },
            "autoload": {
                "psr-4": {
                    "Webmozart\\Assert\\": "src/"
                }
            },
            "notification-url": "https://packagist.org/downloads/",
            "license": [
                "MIT"
            ],
            "authors": [
                {
                    "name": "Bernhard Schussek",
                    "email": "bschussek@gmail.com"
                }
            ],
            "description": "Assertions to validate method input/output with nice error messages.",
            "keywords": [
                "assert",
                "check",
                "validate"
            ],
            "time": "2018-01-29T19:49:41+00:00"
        },
        {
            "name": "zendframework/zend-diactoros",
            "version": "1.8.6",
            "source": {
                "type": "git",
                "url": "https://github.com/zendframework/zend-diactoros.git",
                "reference": "20da13beba0dde8fb648be3cc19765732790f46e"
            },
            "dist": {
                "type": "zip",
                "url": "https://api.github.com/repos/zendframework/zend-diactoros/zipball/20da13beba0dde8fb648be3cc19765732790f46e",
                "reference": "20da13beba0dde8fb648be3cc19765732790f46e",
                "shasum": ""
            },
            "require": {
                "php": "^5.6 || ^7.0",
                "psr/http-message": "^1.0"
            },
            "provide": {
                "psr/http-message-implementation": "1.0"
            },
            "require-dev": {
                "ext-dom": "*",
                "ext-libxml": "*",
                "php-http/psr7-integration-tests": "dev-master",
                "phpunit/phpunit": "^5.7.16 || ^6.0.8 || ^7.2.7",
                "zendframework/zend-coding-standard": "~1.0"
            },
            "type": "library",
            "extra": {
                "branch-alias": {
                    "dev-master": "1.8.x-dev",
                    "dev-develop": "1.9.x-dev",
                    "dev-release-2.0": "2.0.x-dev"
                }
            },
            "autoload": {
                "files": [
                    "src/functions/create_uploaded_file.php",
                    "src/functions/marshal_headers_from_sapi.php",
                    "src/functions/marshal_method_from_sapi.php",
                    "src/functions/marshal_protocol_version_from_sapi.php",
                    "src/functions/marshal_uri_from_sapi.php",
                    "src/functions/normalize_server.php",
                    "src/functions/normalize_uploaded_files.php",
                    "src/functions/parse_cookie_header.php"
                ],
                "psr-4": {
                    "Zend\\Diactoros\\": "src/"
                }
            },
            "notification-url": "https://packagist.org/downloads/",
            "license": [
                "BSD-2-Clause"
            ],
            "description": "PSR HTTP Message implementations",
            "homepage": "https://github.com/zendframework/zend-diactoros",
            "keywords": [
                "http",
                "psr",
                "psr-7"
            ],
            "time": "2018-09-05T19:29:37+00:00"
        }
    ],
    "packages-dev": [
        {
            "name": "barryvdh/laravel-debugbar",
            "version": "v3.2.1",
            "source": {
                "type": "git",
                "url": "https://github.com/barryvdh/laravel-debugbar.git",
                "reference": "9d5caf43c5f3a3aea2178942f281054805872e7c"
            },
            "dist": {
                "type": "zip",
                "url": "https://api.github.com/repos/barryvdh/laravel-debugbar/zipball/9d5caf43c5f3a3aea2178942f281054805872e7c",
                "reference": "9d5caf43c5f3a3aea2178942f281054805872e7c",
                "shasum": ""
            },
            "require": {
                "illuminate/routing": "5.5.x|5.6.x|5.7.x",
                "illuminate/session": "5.5.x|5.6.x|5.7.x",
                "illuminate/support": "5.5.x|5.6.x|5.7.x",
                "maximebf/debugbar": "~1.15.0",
                "php": ">=7.0",
                "symfony/debug": "^3|^4",
                "symfony/finder": "^3|^4"
            },
            "require-dev": {
                "laravel/framework": "5.5.x"
            },
            "type": "library",
            "extra": {
                "branch-alias": {
                    "dev-master": "3.2-dev"
                },
                "laravel": {
                    "providers": [
                        "Barryvdh\\Debugbar\\ServiceProvider"
                    ],
                    "aliases": {
                        "Debugbar": "Barryvdh\\Debugbar\\Facade"
                    }
                }
            },
            "autoload": {
                "psr-4": {
                    "Barryvdh\\Debugbar\\": "src/"
                },
                "files": [
                    "src/helpers.php"
                ]
            },
            "notification-url": "https://packagist.org/downloads/",
            "license": [
                "MIT"
            ],
            "authors": [
                {
                    "name": "Barry vd. Heuvel",
                    "email": "barryvdh@gmail.com"
                }
            ],
            "description": "PHP Debugbar integration for Laravel",
            "keywords": [
                "debug",
                "debugbar",
                "laravel",
                "profiler",
                "webprofiler"
            ],
            "time": "2018-11-09T08:37:55+00:00"
        },
        {
            "name": "barryvdh/laravel-ide-helper",
            "version": "v2.5.2",
            "source": {
                "type": "git",
                "url": "https://github.com/barryvdh/laravel-ide-helper.git",
                "reference": "981ff45b43e0cf808af0a5a5f40f6369e0e29499"
            },
            "dist": {
                "type": "zip",
                "url": "https://api.github.com/repos/barryvdh/laravel-ide-helper/zipball/981ff45b43e0cf808af0a5a5f40f6369e0e29499",
                "reference": "981ff45b43e0cf808af0a5a5f40f6369e0e29499",
                "shasum": ""
            },
            "require": {
                "barryvdh/reflection-docblock": "^2.0.4",
                "composer/composer": "^1.6",
                "illuminate/console": "^5.5,<5.8",
                "illuminate/filesystem": "^5.5,<5.8",
                "illuminate/support": "^5.5,<5.8",
                "php": ">=7"
            },
            "require-dev": {
                "doctrine/dbal": "~2.3",
                "illuminate/config": "^5.1,<5.8",
                "illuminate/view": "^5.1,<5.8",
                "phpro/grumphp": "^0.14",
                "phpunit/phpunit": "4.*",
                "scrutinizer/ocular": "~1.1",
                "squizlabs/php_codesniffer": "^3"
            },
            "suggest": {
                "doctrine/dbal": "Load information from the database about models for phpdocs (~2.3)"
            },
            "type": "library",
            "extra": {
                "branch-alias": {
                    "dev-master": "2.5-dev"
                },
                "laravel": {
                    "providers": [
                        "Barryvdh\\LaravelIdeHelper\\IdeHelperServiceProvider"
                    ]
                }
            },
            "autoload": {
                "psr-4": {
                    "Barryvdh\\LaravelIdeHelper\\": "src"
                }
            },
            "notification-url": "https://packagist.org/downloads/",
            "license": [
                "MIT"
            ],
            "authors": [
                {
                    "name": "Barry vd. Heuvel",
                    "email": "barryvdh@gmail.com"
                }
            ],
            "description": "Laravel IDE Helper, generates correct PHPDocs for all Facade classes, to improve auto-completion.",
            "keywords": [
                "autocomplete",
                "codeintel",
                "helper",
                "ide",
                "laravel",
                "netbeans",
                "phpdoc",
                "phpstorm",
                "sublime"
            ],
            "time": "2018-10-06T09:35:51+00:00"
        },
        {
            "name": "barryvdh/reflection-docblock",
            "version": "v2.0.5",
            "source": {
                "type": "git",
                "url": "https://github.com/barryvdh/ReflectionDocBlock.git",
                "reference": "64165bd4ba9a550d11ea57569463b7c722dc6b0a"
            },
            "dist": {
                "type": "zip",
                "url": "https://api.github.com/repos/barryvdh/ReflectionDocBlock/zipball/64165bd4ba9a550d11ea57569463b7c722dc6b0a",
                "reference": "64165bd4ba9a550d11ea57569463b7c722dc6b0a",
                "shasum": ""
            },
            "require": {
                "php": ">=5.3.3"
            },
            "require-dev": {
                "phpunit/phpunit": "~4.0,<4.5"
            },
            "suggest": {
                "dflydev/markdown": "~1.0",
                "erusev/parsedown": "~1.0"
            },
            "type": "library",
            "extra": {
                "branch-alias": {
                    "dev-master": "2.0.x-dev"
                }
            },
            "autoload": {
                "psr-0": {
                    "Barryvdh": [
                        "src/"
                    ]
                }
            },
            "notification-url": "https://packagist.org/downloads/",
            "license": [
                "MIT"
            ],
            "authors": [
                {
                    "name": "Mike van Riel",
                    "email": "mike.vanriel@naenius.com"
                }
            ],
            "time": "2018-10-25T19:09:52+00:00"
        },
        {
            "name": "codedungeon/php-cli-colors",
            "version": "1.10.7",
            "source": {
                "type": "git",
                "url": "https://github.com/mikeerickson/php-cli-colors.git",
                "reference": "5649ef76ec0c9ed626e95bf40fdfaf4b8efcf79b"
            },
            "dist": {
                "type": "zip",
                "url": "https://api.github.com/repos/mikeerickson/php-cli-colors/zipball/5649ef76ec0c9ed626e95bf40fdfaf4b8efcf79b",
                "reference": "5649ef76ec0c9ed626e95bf40fdfaf4b8efcf79b",
                "shasum": ""
            },
            "require-dev": {
                "phpunit/phpunit": ">=5.2"
            },
            "type": "library",
            "autoload": {
                "psr-4": {
                    "Codedungeon\\PHPCliColors\\": "src/"
                }
            },
            "notification-url": "https://packagist.org/downloads/",
            "license": [
                "MIT"
            ],
            "authors": [
                {
                    "name": "Mike Erickson",
                    "email": "codedungeon@gmail.com"
                }
            ],
            "description": "PHP Package for using color output in CLI commands",
            "homepage": "https://github.com/mikeerickson/php-cli-colors",
            "keywords": [
                "color",
                "colors",
                "composer",
                "package",
                "php"
            ],
            "time": "2018-05-17T01:34:14+00:00"
        },
        {
            "name": "codedungeon/phpunit-result-printer",
            "version": "0.17.1",
            "source": {
                "type": "git",
                "url": "https://github.com/mikeerickson/phpunit-pretty-result-printer.git",
                "reference": "aac73dbc502e70d42059d74a5aced6911982797b"
            },
            "dist": {
                "type": "zip",
                "url": "https://api.github.com/repos/mikeerickson/phpunit-pretty-result-printer/zipball/aac73dbc502e70d42059d74a5aced6911982797b",
                "reference": "aac73dbc502e70d42059d74a5aced6911982797b",
                "shasum": ""
            },
            "require": {
                "codedungeon/php-cli-colors": "^1.10",
                "hassankhan/config": "^0.10.0",
                "php": "^7.1",
                "symfony/yaml": "^2.7|^3.0|^4.0"
            },
            "require-dev": {
                "phpunit/phpunit": "7.1.1",
                "spatie/phpunit-watcher": "^1.5"
            },
            "type": "library",
            "autoload": {
                "psr-4": {
                    "Codedungeon\\PHPUnitPrettyResultPrinter\\": "src/"
                }
            },
            "notification-url": "https://packagist.org/downloads/",
            "license": [
                "MIT"
            ],
            "authors": [
                {
                    "name": "Mike Erickson",
                    "email": "codedungeon@gmail.com"
                }
            ],
            "description": "PHPUnit Pretty Result Printer",
            "keywords": [
                "TDD",
                "composer",
                "package",
                "phpunit",
                "printer",
                "result-printer",
                "testing"
            ],
            "time": "2018-05-09T02:10:52+00:00"
        },
        {
            "name": "composer/ca-bundle",
            "version": "1.1.3",
            "source": {
                "type": "git",
                "url": "https://github.com/composer/ca-bundle.git",
                "reference": "8afa52cd417f4ec417b4bfe86b68106538a87660"
            },
            "dist": {
                "type": "zip",
                "url": "https://api.github.com/repos/composer/ca-bundle/zipball/8afa52cd417f4ec417b4bfe86b68106538a87660",
                "reference": "8afa52cd417f4ec417b4bfe86b68106538a87660",
                "shasum": ""
            },
            "require": {
                "ext-openssl": "*",
                "ext-pcre": "*",
                "php": "^5.3.2 || ^7.0"
            },
            "require-dev": {
                "phpunit/phpunit": "^4.8.35 || ^5.7 || ^6.5",
                "psr/log": "^1.0",
                "symfony/process": "^2.5 || ^3.0 || ^4.0"
            },
            "type": "library",
            "extra": {
                "branch-alias": {
                    "dev-master": "1.x-dev"
                }
            },
            "autoload": {
                "psr-4": {
                    "Composer\\CaBundle\\": "src"
                }
            },
            "notification-url": "https://packagist.org/downloads/",
            "license": [
                "MIT"
            ],
            "authors": [
                {
                    "name": "Jordi Boggiano",
                    "email": "j.boggiano@seld.be",
                    "homepage": "http://seld.be"
                }
            ],
            "description": "Lets you find a path to the system CA bundle, and includes a fallback to the Mozilla CA bundle.",
            "keywords": [
                "cabundle",
                "cacert",
                "certificate",
                "ssl",
                "tls"
            ],
            "time": "2018-10-18T06:09:13+00:00"
        },
        {
            "name": "composer/composer",
            "version": "1.8.0",
            "source": {
                "type": "git",
                "url": "https://github.com/composer/composer.git",
                "reference": "d8aef3af866b28786ce9b8647e52c42496436669"
            },
            "dist": {
                "type": "zip",
                "url": "https://api.github.com/repos/composer/composer/zipball/d8aef3af866b28786ce9b8647e52c42496436669",
                "reference": "d8aef3af866b28786ce9b8647e52c42496436669",
                "shasum": ""
            },
            "require": {
                "composer/ca-bundle": "^1.0",
                "composer/semver": "^1.0",
                "composer/spdx-licenses": "^1.2",
                "composer/xdebug-handler": "^1.1",
                "justinrainbow/json-schema": "^3.0 || ^4.0 || ^5.0",
                "php": "^5.3.2 || ^7.0",
                "psr/log": "^1.0",
                "seld/jsonlint": "^1.4",
                "seld/phar-utils": "^1.0",
                "symfony/console": "^2.7 || ^3.0 || ^4.0",
                "symfony/filesystem": "^2.7 || ^3.0 || ^4.0",
                "symfony/finder": "^2.7 || ^3.0 || ^4.0",
                "symfony/process": "^2.7 || ^3.0 || ^4.0"
            },
            "conflict": {
                "symfony/console": "2.8.38"
            },
            "require-dev": {
                "phpunit/phpunit": "^4.8.35 || ^5.7",
                "phpunit/phpunit-mock-objects": "^2.3 || ^3.0"
            },
            "suggest": {
                "ext-openssl": "Enabling the openssl extension allows you to access https URLs for repositories and packages",
                "ext-zip": "Enabling the zip extension allows you to unzip archives",
                "ext-zlib": "Allow gzip compression of HTTP requests"
            },
            "bin": [
                "bin/composer"
            ],
            "type": "library",
            "extra": {
                "branch-alias": {
                    "dev-master": "1.8-dev"
                }
            },
            "autoload": {
                "psr-4": {
                    "Composer\\": "src/Composer"
                }
            },
            "notification-url": "https://packagist.org/downloads/",
            "license": [
                "MIT"
            ],
            "authors": [
                {
                    "name": "Nils Adermann",
                    "email": "naderman@naderman.de",
                    "homepage": "http://www.naderman.de"
                },
                {
                    "name": "Jordi Boggiano",
                    "email": "j.boggiano@seld.be",
                    "homepage": "http://seld.be"
                }
            ],
            "description": "Composer helps you declare, manage and install dependencies of PHP projects, ensuring you have the right stack everywhere.",
            "homepage": "https://getcomposer.org/",
            "keywords": [
                "autoload",
                "dependency",
                "package"
            ],
            "time": "2018-12-03T09:31:16+00:00"
        },
        {
            "name": "composer/semver",
            "version": "1.4.2",
            "source": {
                "type": "git",
                "url": "https://github.com/composer/semver.git",
                "reference": "c7cb9a2095a074d131b65a8a0cd294479d785573"
            },
            "dist": {
                "type": "zip",
                "url": "https://api.github.com/repos/composer/semver/zipball/c7cb9a2095a074d131b65a8a0cd294479d785573",
                "reference": "c7cb9a2095a074d131b65a8a0cd294479d785573",
                "shasum": ""
            },
            "require": {
                "php": "^5.3.2 || ^7.0"
            },
            "require-dev": {
                "phpunit/phpunit": "^4.5 || ^5.0.5",
                "phpunit/phpunit-mock-objects": "2.3.0 || ^3.0"
            },
            "type": "library",
            "extra": {
                "branch-alias": {
                    "dev-master": "1.x-dev"
                }
            },
            "autoload": {
                "psr-4": {
                    "Composer\\Semver\\": "src"
                }
            },
            "notification-url": "https://packagist.org/downloads/",
            "license": [
                "MIT"
            ],
            "authors": [
                {
                    "name": "Nils Adermann",
                    "email": "naderman@naderman.de",
                    "homepage": "http://www.naderman.de"
                },
                {
                    "name": "Jordi Boggiano",
                    "email": "j.boggiano@seld.be",
                    "homepage": "http://seld.be"
                },
                {
                    "name": "Rob Bast",
                    "email": "rob.bast@gmail.com",
                    "homepage": "http://robbast.nl"
                }
            ],
            "description": "Semver library that offers utilities, version constraint parsing and validation.",
            "keywords": [
                "semantic",
                "semver",
                "validation",
                "versioning"
            ],
            "time": "2016-08-30T16:08:34+00:00"
        },
        {
            "name": "composer/spdx-licenses",
            "version": "1.5.0",
            "source": {
                "type": "git",
                "url": "https://github.com/composer/spdx-licenses.git",
                "reference": "7a9556b22bd9d4df7cad89876b00af58ef20d3a2"
            },
            "dist": {
                "type": "zip",
                "url": "https://api.github.com/repos/composer/spdx-licenses/zipball/7a9556b22bd9d4df7cad89876b00af58ef20d3a2",
                "reference": "7a9556b22bd9d4df7cad89876b00af58ef20d3a2",
                "shasum": ""
            },
            "require": {
                "php": "^5.3.2 || ^7.0"
            },
            "require-dev": {
                "phpunit/phpunit": "^4.8.35 || ^5.7 || ^6.5",
                "phpunit/phpunit-mock-objects": "2.3.0 || ^3.0"
            },
            "type": "library",
            "extra": {
                "branch-alias": {
                    "dev-master": "1.x-dev"
                }
            },
            "autoload": {
                "psr-4": {
                    "Composer\\Spdx\\": "src"
                }
            },
            "notification-url": "https://packagist.org/downloads/",
            "license": [
                "MIT"
            ],
            "authors": [
                {
                    "name": "Nils Adermann",
                    "email": "naderman@naderman.de",
                    "homepage": "http://www.naderman.de"
                },
                {
                    "name": "Jordi Boggiano",
                    "email": "j.boggiano@seld.be",
                    "homepage": "http://seld.be"
                },
                {
                    "name": "Rob Bast",
                    "email": "rob.bast@gmail.com",
                    "homepage": "http://robbast.nl"
                }
            ],
            "description": "SPDX licenses list and validation library.",
            "keywords": [
                "license",
                "spdx",
                "validator"
            ],
            "time": "2018-11-01T09:45:54+00:00"
        },
        {
            "name": "composer/xdebug-handler",
            "version": "1.3.1",
            "source": {
                "type": "git",
                "url": "https://github.com/composer/xdebug-handler.git",
                "reference": "dc523135366eb68f22268d069ea7749486458562"
            },
            "dist": {
                "type": "zip",
                "url": "https://api.github.com/repos/composer/xdebug-handler/zipball/dc523135366eb68f22268d069ea7749486458562",
                "reference": "dc523135366eb68f22268d069ea7749486458562",
                "shasum": ""
            },
            "require": {
                "php": "^5.3.2 || ^7.0",
                "psr/log": "^1.0"
            },
            "require-dev": {
                "phpunit/phpunit": "^4.8.35 || ^5.7 || ^6.5"
            },
            "type": "library",
            "autoload": {
                "psr-4": {
                    "Composer\\XdebugHandler\\": "src"
                }
            },
            "notification-url": "https://packagist.org/downloads/",
            "license": [
                "MIT"
            ],
            "authors": [
                {
                    "name": "John Stevenson",
                    "email": "john-stevenson@blueyonder.co.uk"
                }
            ],
            "description": "Restarts a process without xdebug.",
            "keywords": [
                "Xdebug",
                "performance"
            ],
            "time": "2018-11-29T10:59:02+00:00"
        },
        {
            "name": "doctrine/annotations",
            "version": "v1.6.0",
            "source": {
                "type": "git",
                "url": "https://github.com/doctrine/annotations.git",
                "reference": "c7f2050c68a9ab0bdb0f98567ec08d80ea7d24d5"
            },
            "dist": {
                "type": "zip",
                "url": "https://api.github.com/repos/doctrine/annotations/zipball/c7f2050c68a9ab0bdb0f98567ec08d80ea7d24d5",
                "reference": "c7f2050c68a9ab0bdb0f98567ec08d80ea7d24d5",
                "shasum": ""
            },
            "require": {
                "doctrine/lexer": "1.*",
                "php": "^7.1"
            },
            "require-dev": {
                "doctrine/cache": "1.*",
                "phpunit/phpunit": "^6.4"
            },
            "type": "library",
            "extra": {
                "branch-alias": {
                    "dev-master": "1.6.x-dev"
                }
            },
            "autoload": {
                "psr-4": {
                    "Doctrine\\Common\\Annotations\\": "lib/Doctrine/Common/Annotations"
                }
            },
            "notification-url": "https://packagist.org/downloads/",
            "license": [
                "MIT"
            ],
            "authors": [
                {
                    "name": "Roman Borschel",
                    "email": "roman@code-factory.org"
                },
                {
                    "name": "Benjamin Eberlei",
                    "email": "kontakt@beberlei.de"
                },
                {
                    "name": "Guilherme Blanco",
                    "email": "guilhermeblanco@gmail.com"
                },
                {
                    "name": "Jonathan Wage",
                    "email": "jonwage@gmail.com"
                },
                {
                    "name": "Johannes Schmitt",
                    "email": "schmittjoh@gmail.com"
                }
            ],
            "description": "Docblock Annotations Parser",
            "homepage": "http://www.doctrine-project.org",
            "keywords": [
                "annotations",
                "docblock",
                "parser"
            ],
            "time": "2017-12-06T07:11:42+00:00"
        },
        {
            "name": "doctrine/instantiator",
            "version": "1.1.0",
            "source": {
                "type": "git",
                "url": "https://github.com/doctrine/instantiator.git",
                "reference": "185b8868aa9bf7159f5f953ed5afb2d7fcdc3bda"
            },
            "dist": {
                "type": "zip",
                "url": "https://api.github.com/repos/doctrine/instantiator/zipball/185b8868aa9bf7159f5f953ed5afb2d7fcdc3bda",
                "reference": "185b8868aa9bf7159f5f953ed5afb2d7fcdc3bda",
                "shasum": ""
            },
            "require": {
                "php": "^7.1"
            },
            "require-dev": {
                "athletic/athletic": "~0.1.8",
                "ext-pdo": "*",
                "ext-phar": "*",
                "phpunit/phpunit": "^6.2.3",
                "squizlabs/php_codesniffer": "^3.0.2"
            },
            "type": "library",
            "extra": {
                "branch-alias": {
                    "dev-master": "1.2.x-dev"
                }
            },
            "autoload": {
                "psr-4": {
                    "Doctrine\\Instantiator\\": "src/Doctrine/Instantiator/"
                }
            },
            "notification-url": "https://packagist.org/downloads/",
            "license": [
                "MIT"
            ],
            "authors": [
                {
                    "name": "Marco Pivetta",
                    "email": "ocramius@gmail.com",
                    "homepage": "http://ocramius.github.com/"
                }
            ],
            "description": "A small, lightweight utility to instantiate objects in PHP without invoking their constructors",
            "homepage": "https://github.com/doctrine/instantiator",
            "keywords": [
                "constructor",
                "instantiate"
            ],
            "time": "2017-07-22T11:58:36+00:00"
        },
        {
            "name": "facebook/webdriver",
            "version": "1.6.0",
            "source": {
                "type": "git",
                "url": "https://github.com/facebook/php-webdriver.git",
                "reference": "bd8c740097eb9f2fc3735250fc1912bc811a954e"
            },
            "dist": {
                "type": "zip",
                "url": "https://api.github.com/repos/facebook/php-webdriver/zipball/bd8c740097eb9f2fc3735250fc1912bc811a954e",
                "reference": "bd8c740097eb9f2fc3735250fc1912bc811a954e",
                "shasum": ""
            },
            "require": {
                "ext-curl": "*",
                "ext-json": "*",
                "ext-mbstring": "*",
                "ext-zip": "*",
                "php": "^5.6 || ~7.0",
                "symfony/process": "^2.8 || ^3.1 || ^4.0"
            },
            "require-dev": {
                "friendsofphp/php-cs-fixer": "^2.0",
                "jakub-onderka/php-parallel-lint": "^0.9.2",
                "php-coveralls/php-coveralls": "^2.0",
                "php-mock/php-mock-phpunit": "^1.1",
                "phpunit/phpunit": "^5.7",
                "sebastian/environment": "^1.3.4 || ^2.0 || ^3.0",
                "squizlabs/php_codesniffer": "^2.6",
                "symfony/var-dumper": "^3.3 || ^4.0"
            },
            "suggest": {
                "ext-SimpleXML": "For Firefox profile creation"
            },
            "type": "library",
            "extra": {
                "branch-alias": {
                    "dev-community": "1.5-dev"
                }
            },
            "autoload": {
                "psr-4": {
                    "Facebook\\WebDriver\\": "lib/"
                }
            },
            "notification-url": "https://packagist.org/downloads/",
            "license": [
                "Apache-2.0"
            ],
            "description": "A PHP client for Selenium WebDriver",
            "homepage": "https://github.com/facebook/php-webdriver",
            "keywords": [
                "facebook",
                "php",
                "selenium",
                "webdriver"
            ],
            "time": "2018-05-16T17:37:13+00:00"
        },
        {
            "name": "filp/whoops",
            "version": "2.3.1",
            "source": {
                "type": "git",
                "url": "https://github.com/filp/whoops.git",
                "reference": "bc0fd11bc455cc20ee4b5edabc63ebbf859324c7"
            },
            "dist": {
                "type": "zip",
                "url": "https://api.github.com/repos/filp/whoops/zipball/bc0fd11bc455cc20ee4b5edabc63ebbf859324c7",
                "reference": "bc0fd11bc455cc20ee4b5edabc63ebbf859324c7",
                "shasum": ""
            },
            "require": {
                "php": "^5.5.9 || ^7.0",
                "psr/log": "^1.0.1"
            },
            "require-dev": {
                "mockery/mockery": "^0.9 || ^1.0",
                "phpunit/phpunit": "^4.8.35 || ^5.7",
                "symfony/var-dumper": "^2.6 || ^3.0 || ^4.0"
            },
            "suggest": {
                "symfony/var-dumper": "Pretty print complex values better with var-dumper available",
                "whoops/soap": "Formats errors as SOAP responses"
            },
            "type": "library",
            "extra": {
                "branch-alias": {
                    "dev-master": "2.2-dev"
                }
            },
            "autoload": {
                "psr-4": {
                    "Whoops\\": "src/Whoops/"
                }
            },
            "notification-url": "https://packagist.org/downloads/",
            "license": [
                "MIT"
            ],
            "authors": [
                {
                    "name": "Filipe Dobreira",
                    "homepage": "https://github.com/filp",
                    "role": "Developer"
                }
            ],
            "description": "php error handling for cool kids",
            "homepage": "https://filp.github.io/whoops/",
            "keywords": [
                "error",
                "exception",
                "handling",
                "library",
                "throwable",
                "whoops"
            ],
            "time": "2018-10-23T09:00:00+00:00"
        },
        {
            "name": "friendsofphp/php-cs-fixer",
            "version": "v2.15.1",
            "source": {
                "type": "git",
                "url": "https://github.com/FriendsOfPHP/PHP-CS-Fixer.git",
                "reference": "20064511ab796593a3990669eff5f5b535001f7c"
            },
            "dist": {
                "type": "zip",
                "url": "https://api.github.com/repos/FriendsOfPHP/PHP-CS-Fixer/zipball/20064511ab796593a3990669eff5f5b535001f7c",
                "reference": "20064511ab796593a3990669eff5f5b535001f7c",
                "shasum": ""
            },
            "require": {
                "composer/semver": "^1.4",
                "composer/xdebug-handler": "^1.2",
                "doctrine/annotations": "^1.2",
                "ext-json": "*",
                "ext-tokenizer": "*",
                "php": "^5.6 || ^7.0",
                "php-cs-fixer/diff": "^1.3",
                "symfony/console": "^3.4.17 || ^4.1.6",
                "symfony/event-dispatcher": "^3.0 || ^4.0",
                "symfony/filesystem": "^3.0 || ^4.0",
                "symfony/finder": "^3.0 || ^4.0",
                "symfony/options-resolver": "^3.0 || ^4.0",
                "symfony/polyfill-php70": "^1.0",
                "symfony/polyfill-php72": "^1.4",
                "symfony/process": "^3.0 || ^4.0",
                "symfony/stopwatch": "^3.0 || ^4.0"
            },
            "require-dev": {
                "johnkary/phpunit-speedtrap": "^1.1 || ^2.0 || ^3.0",
                "justinrainbow/json-schema": "^5.0",
                "keradus/cli-executor": "^1.2",
                "mikey179/vfsstream": "^1.6",
                "php-coveralls/php-coveralls": "^2.1",
                "php-cs-fixer/accessible-object": "^1.0",
                "php-cs-fixer/phpunit-constraint-isidenticalstring": "^1.1",
                "php-cs-fixer/phpunit-constraint-xmlmatchesxsd": "^1.1",
                "phpunit/phpunit": "^5.7.27 || ^6.5.8 || ^7.1",
                "phpunitgoodpractices/traits": "^1.8",
                "symfony/phpunit-bridge": "^4.3"
            },
            "suggest": {
                "ext-mbstring": "For handling non-UTF8 characters in cache signature.",
                "php-cs-fixer/phpunit-constraint-isidenticalstring": "For IsIdenticalString constraint.",
                "php-cs-fixer/phpunit-constraint-xmlmatchesxsd": "For XmlMatchesXsd constraint.",
                "symfony/polyfill-mbstring": "When enabling `ext-mbstring` is not possible."
            },
            "bin": [
                "php-cs-fixer"
            ],
            "type": "application",
            "autoload": {
                "psr-4": {
                    "PhpCsFixer\\": "src/"
                },
                "classmap": [
                    "tests/Test/AbstractFixerTestCase.php",
                    "tests/Test/AbstractIntegrationCaseFactory.php",
                    "tests/Test/AbstractIntegrationTestCase.php",
                    "tests/Test/Assert/AssertTokensTrait.php",
                    "tests/Test/IntegrationCase.php",
                    "tests/Test/IntegrationCaseFactory.php",
                    "tests/Test/IntegrationCaseFactoryInterface.php",
                    "tests/Test/InternalIntegrationCaseFactory.php",
                    "tests/TestCase.php"
                ]
            },
            "notification-url": "https://packagist.org/downloads/",
            "license": [
                "MIT"
            ],
            "authors": [
                {
                    "name": "Dariusz Rumiński",
                    "email": "dariusz.ruminski@gmail.com"
                },
                {
                    "name": "Fabien Potencier",
                    "email": "fabien@symfony.com"
                }
            ],
            "description": "A tool to automatically fix PHP code style",
            "time": "2019-06-01T10:32:12+00:00"
        },
        {
            "name": "fzaninotto/faker",
            "version": "v1.8.0",
            "source": {
                "type": "git",
                "url": "https://github.com/fzaninotto/Faker.git",
                "reference": "f72816b43e74063c8b10357394b6bba8cb1c10de"
            },
            "dist": {
                "type": "zip",
                "url": "https://api.github.com/repos/fzaninotto/Faker/zipball/f72816b43e74063c8b10357394b6bba8cb1c10de",
                "reference": "f72816b43e74063c8b10357394b6bba8cb1c10de",
                "shasum": ""
            },
            "require": {
                "php": "^5.3.3 || ^7.0"
            },
            "require-dev": {
                "ext-intl": "*",
                "phpunit/phpunit": "^4.8.35 || ^5.7",
                "squizlabs/php_codesniffer": "^1.5"
            },
            "type": "library",
            "extra": {
                "branch-alias": {
                    "dev-master": "1.8-dev"
                }
            },
            "autoload": {
                "psr-4": {
                    "Faker\\": "src/Faker/"
                }
            },
            "notification-url": "https://packagist.org/downloads/",
            "license": [
                "MIT"
            ],
            "authors": [
                {
                    "name": "François Zaninotto"
                }
            ],
            "description": "Faker is a PHP library that generates fake data for you.",
            "keywords": [
                "data",
                "faker",
                "fixtures"
            ],
            "time": "2018-07-12T10:23:15+00:00"
        },
        {
            "name": "hamcrest/hamcrest-php",
            "version": "v2.0.0",
            "source": {
                "type": "git",
                "url": "https://github.com/hamcrest/hamcrest-php.git",
                "reference": "776503d3a8e85d4f9a1148614f95b7a608b046ad"
            },
            "dist": {
                "type": "zip",
                "url": "https://api.github.com/repos/hamcrest/hamcrest-php/zipball/776503d3a8e85d4f9a1148614f95b7a608b046ad",
                "reference": "776503d3a8e85d4f9a1148614f95b7a608b046ad",
                "shasum": ""
            },
            "require": {
                "php": "^5.3|^7.0"
            },
            "replace": {
                "cordoval/hamcrest-php": "*",
                "davedevelopment/hamcrest-php": "*",
                "kodova/hamcrest-php": "*"
            },
            "require-dev": {
                "phpunit/php-file-iterator": "1.3.3",
                "phpunit/phpunit": "~4.0",
                "satooshi/php-coveralls": "^1.0"
            },
            "type": "library",
            "extra": {
                "branch-alias": {
                    "dev-master": "2.0-dev"
                }
            },
            "autoload": {
                "classmap": [
                    "hamcrest"
                ]
            },
            "notification-url": "https://packagist.org/downloads/",
            "license": [
                "BSD"
            ],
            "description": "This is the PHP port of Hamcrest Matchers",
            "keywords": [
                "test"
            ],
            "time": "2016-01-20T08:20:44+00:00"
        },
        {
            "name": "hassankhan/config",
            "version": "0.10.0",
            "source": {
                "type": "git",
                "url": "https://github.com/hassankhan/config.git",
                "reference": "06ac500348af033f1a2e44dc357ca86282626d4a"
            },
            "dist": {
                "type": "zip",
                "url": "https://api.github.com/repos/hassankhan/config/zipball/06ac500348af033f1a2e44dc357ca86282626d4a",
                "reference": "06ac500348af033f1a2e44dc357ca86282626d4a",
                "shasum": ""
            },
            "require": {
                "php": ">=5.3.0"
            },
            "require-dev": {
                "phpunit/phpunit": "~4.0",
                "scrutinizer/ocular": "~1.1",
                "squizlabs/php_codesniffer": "~2.2"
            },
            "suggest": {
                "symfony/yaml": "~2.5"
            },
            "type": "library",
            "autoload": {
                "psr-4": {
                    "Noodlehaus\\": "src"
                }
            },
            "notification-url": "https://packagist.org/downloads/",
            "license": [
                "MIT"
            ],
            "authors": [
                {
                    "name": "Hassan Khan",
                    "homepage": "http://hassankhan.me/",
                    "role": "Developer"
                }
            ],
            "description": "Lightweight configuration file loader that supports PHP, INI, XML, JSON, and YAML files",
            "homepage": "http://hassankhan.me/config/",
            "keywords": [
                "config",
                "configuration",
                "ini",
                "json",
                "microphp",
                "unframework",
                "xml",
                "yaml",
                "yml"
            ],
            "time": "2016-02-11T16:21:17+00:00"
        },
        {
            "name": "justinrainbow/json-schema",
            "version": "5.2.7",
            "source": {
                "type": "git",
                "url": "https://github.com/justinrainbow/json-schema.git",
                "reference": "8560d4314577199ba51bf2032f02cd1315587c23"
            },
            "dist": {
                "type": "zip",
                "url": "https://api.github.com/repos/justinrainbow/json-schema/zipball/8560d4314577199ba51bf2032f02cd1315587c23",
                "reference": "8560d4314577199ba51bf2032f02cd1315587c23",
                "shasum": ""
            },
            "require": {
                "php": ">=5.3.3"
            },
            "require-dev": {
                "friendsofphp/php-cs-fixer": "^2.1",
                "json-schema/json-schema-test-suite": "1.2.0",
                "phpunit/phpunit": "^4.8.35"
            },
            "bin": [
                "bin/validate-json"
            ],
            "type": "library",
            "extra": {
                "branch-alias": {
                    "dev-master": "5.0.x-dev"
                }
            },
            "autoload": {
                "psr-4": {
                    "JsonSchema\\": "src/JsonSchema/"
                }
            },
            "notification-url": "https://packagist.org/downloads/",
            "license": [
                "MIT"
            ],
            "authors": [
                {
                    "name": "Bruno Prieto Reis",
                    "email": "bruno.p.reis@gmail.com"
                },
                {
                    "name": "Justin Rainbow",
                    "email": "justin.rainbow@gmail.com"
                },
                {
                    "name": "Igor Wiedler",
                    "email": "igor@wiedler.ch"
                },
                {
                    "name": "Robert Schönthal",
                    "email": "seroscho@googlemail.com"
                }
            ],
            "description": "A library to validate a json schema.",
            "homepage": "https://github.com/justinrainbow/json-schema",
            "keywords": [
                "json",
                "schema"
            ],
            "time": "2018-02-14T22:26:30+00:00"
        },
        {
            "name": "laravel/dusk",
            "version": "v3.0.10",
            "source": {
                "type": "git",
                "url": "https://github.com/laravel/dusk.git",
                "reference": "8bfb9f01ae09d1d9ca3ce53e36b1f020c0f8dc8f"
            },
            "dist": {
                "type": "zip",
                "url": "https://api.github.com/repos/laravel/dusk/zipball/8bfb9f01ae09d1d9ca3ce53e36b1f020c0f8dc8f",
                "reference": "8bfb9f01ae09d1d9ca3ce53e36b1f020c0f8dc8f",
                "shasum": ""
            },
            "require": {
                "facebook/webdriver": "~1.3",
                "illuminate/console": "~5.6",
                "illuminate/support": "~5.6",
                "nesbot/carbon": "~1.20",
                "php": ">=7.1.0",
                "symfony/console": "~4.0",
                "symfony/process": "~4.0"
            },
            "require-dev": {
                "mockery/mockery": "~1.0",
                "phpunit/phpunit": "~7.0"
            },
            "type": "library",
            "extra": {
                "branch-alias": {
                    "dev-master": "4.0-dev"
                },
                "laravel": {
                    "providers": [
                        "Laravel\\Dusk\\DuskServiceProvider"
                    ]
                }
            },
            "autoload": {
                "psr-4": {
                    "Laravel\\Dusk\\": "src/"
                }
            },
            "notification-url": "https://packagist.org/downloads/",
            "license": [
                "MIT"
            ],
            "authors": [
                {
                    "name": "Taylor Otwell",
                    "email": "taylor@laravel.com"
                }
            ],
            "description": "Laravel Dusk provides simple end-to-end testing and browser automation.",
            "keywords": [
                "laravel",
                "testing",
                "webdriver"
            ],
            "time": "2018-08-06T20:22:46+00:00"
        },
        {
            "name": "martinlindhe/laravel-vue-i18n-generator",
            "version": "0.1.35",
            "source": {
                "type": "git",
                "url": "https://github.com/martinlindhe/laravel-vue-i18n-generator.git",
                "reference": "55c2d33c0bd3c681f38dc683b6f4ac600b1da557"
            },
            "dist": {
                "type": "zip",
                "url": "https://api.github.com/repos/martinlindhe/laravel-vue-i18n-generator/zipball/55c2d33c0bd3c681f38dc683b6f4ac600b1da557",
                "reference": "55c2d33c0bd3c681f38dc683b6f4ac600b1da557",
                "shasum": ""
            },
            "require": {
                "illuminate/console": "~5.1.0|~5.2.0|~5.3.0|~5.4.0|~5.5.0|~5.6.0|~5.7.0",
                "illuminate/support": "~5.1.0|~5.2.0|~5.3.0|~5.4.0|~5.5.0|~5.6.0|~5.7.0",
                "php": ">=5.5.0"
            },
            "require-dev": {
                "phpunit/phpunit": "~4.7"
            },
            "type": "library",
            "extra": {
                "laravel": {
                    "providers": [
                        "MartinLindhe\\VueInternationalizationGenerator\\GeneratorProvider"
                    ]
                }
            },
            "autoload": {
                "psr-4": {
                    "MartinLindhe\\VueInternationalizationGenerator\\": "src/"
                }
            },
            "notification-url": "https://packagist.org/downloads/",
            "license": [
                "MIT"
            ],
            "authors": [
                {
                    "name": "Martin Lindhe",
                    "email": "martin@ubique.se"
                }
            ],
            "description": "Generates a vue-i18n compatible include file from your Laravel translations.",
            "homepage": "http://github.com/martinlindhe/laravel-vue-i18n-generator",
            "keywords": [
                "laravel",
                "vue-i18n"
            ],
            "time": "2018-12-07T16:53:14+00:00"
        },
        {
            "name": "maximebf/debugbar",
            "version": "v1.15.0",
            "source": {
                "type": "git",
                "url": "https://github.com/maximebf/php-debugbar.git",
                "reference": "30e7d60937ee5f1320975ca9bc7bcdd44d500f07"
            },
            "dist": {
                "type": "zip",
                "url": "https://api.github.com/repos/maximebf/php-debugbar/zipball/30e7d60937ee5f1320975ca9bc7bcdd44d500f07",
                "reference": "30e7d60937ee5f1320975ca9bc7bcdd44d500f07",
                "shasum": ""
            },
            "require": {
                "php": ">=5.3.0",
                "psr/log": "^1.0",
                "symfony/var-dumper": "^2.6|^3.0|^4.0"
            },
            "require-dev": {
                "phpunit/phpunit": "^4.0|^5.0"
            },
            "suggest": {
                "kriswallsmith/assetic": "The best way to manage assets",
                "monolog/monolog": "Log using Monolog",
                "predis/predis": "Redis storage"
            },
            "type": "library",
            "extra": {
                "branch-alias": {
                    "dev-master": "1.14-dev"
                }
            },
            "autoload": {
                "psr-4": {
                    "DebugBar\\": "src/DebugBar/"
                }
            },
            "notification-url": "https://packagist.org/downloads/",
            "license": [
                "MIT"
            ],
            "authors": [
                {
                    "name": "Maxime Bouroumeau-Fuseau",
                    "email": "maxime.bouroumeau@gmail.com",
                    "homepage": "http://maximebf.com"
                },
                {
                    "name": "Barry vd. Heuvel",
                    "email": "barryvdh@gmail.com"
                }
            ],
            "description": "Debug bar in the browser for php application",
            "homepage": "https://github.com/maximebf/php-debugbar",
            "keywords": [
                "debug",
                "debugbar"
            ],
            "time": "2017-12-15T11:13:46+00:00"
        },
        {
            "name": "mockery/mockery",
            "version": "1.2.0",
            "source": {
                "type": "git",
                "url": "https://github.com/mockery/mockery.git",
                "reference": "100633629bf76d57430b86b7098cd6beb996a35a"
            },
            "dist": {
                "type": "zip",
                "url": "https://api.github.com/repos/mockery/mockery/zipball/100633629bf76d57430b86b7098cd6beb996a35a",
                "reference": "100633629bf76d57430b86b7098cd6beb996a35a",
                "shasum": ""
            },
            "require": {
                "hamcrest/hamcrest-php": "~2.0",
                "lib-pcre": ">=7.0",
                "php": ">=5.6.0"
            },
            "require-dev": {
                "phpunit/phpunit": "~5.7.10|~6.5|~7.0"
            },
            "type": "library",
            "extra": {
                "branch-alias": {
                    "dev-master": "1.0.x-dev"
                }
            },
            "autoload": {
                "psr-0": {
                    "Mockery": "library/"
                }
            },
            "notification-url": "https://packagist.org/downloads/",
            "license": [
                "BSD-3-Clause"
            ],
            "authors": [
                {
                    "name": "Pádraic Brady",
                    "email": "padraic.brady@gmail.com",
                    "homepage": "http://blog.astrumfutura.com"
                },
                {
                    "name": "Dave Marshall",
                    "email": "dave.marshall@atstsolutions.co.uk",
                    "homepage": "http://davedevelopment.co.uk"
                }
            ],
            "description": "Mockery is a simple yet flexible PHP mock object framework",
            "homepage": "https://github.com/mockery/mockery",
            "keywords": [
                "BDD",
                "TDD",
                "library",
                "mock",
                "mock objects",
                "mockery",
                "stub",
                "test",
                "test double",
                "testing"
            ],
            "time": "2018-10-02T21:52:37+00:00"
        },
        {
            "name": "myclabs/deep-copy",
            "version": "1.8.1",
            "source": {
                "type": "git",
                "url": "https://github.com/myclabs/DeepCopy.git",
                "reference": "3e01bdad3e18354c3dce54466b7fbe33a9f9f7f8"
            },
            "dist": {
                "type": "zip",
                "url": "https://api.github.com/repos/myclabs/DeepCopy/zipball/3e01bdad3e18354c3dce54466b7fbe33a9f9f7f8",
                "reference": "3e01bdad3e18354c3dce54466b7fbe33a9f9f7f8",
                "shasum": ""
            },
            "require": {
                "php": "^7.1"
            },
            "replace": {
                "myclabs/deep-copy": "self.version"
            },
            "require-dev": {
                "doctrine/collections": "^1.0",
                "doctrine/common": "^2.6",
                "phpunit/phpunit": "^7.1"
            },
            "type": "library",
            "autoload": {
                "psr-4": {
                    "DeepCopy\\": "src/DeepCopy/"
                },
                "files": [
                    "src/DeepCopy/deep_copy.php"
                ]
            },
            "notification-url": "https://packagist.org/downloads/",
            "license": [
                "MIT"
            ],
            "description": "Create deep copies (clones) of your objects",
            "keywords": [
                "clone",
                "copy",
                "duplicate",
                "object",
                "object graph"
            ],
            "time": "2018-06-11T23:09:50+00:00"
        },
        {
            "name": "nunomaduro/collision",
            "version": "v2.1.1",
            "source": {
                "type": "git",
                "url": "https://github.com/nunomaduro/collision.git",
                "reference": "b5feb0c0d92978ec7169232ce5d70d6da6b29f63"
            },
            "dist": {
                "type": "zip",
                "url": "https://api.github.com/repos/nunomaduro/collision/zipball/b5feb0c0d92978ec7169232ce5d70d6da6b29f63",
                "reference": "b5feb0c0d92978ec7169232ce5d70d6da6b29f63",
                "shasum": ""
            },
            "require": {
                "filp/whoops": "^2.1.4",
                "jakub-onderka/php-console-highlighter": "0.3.*|0.4.*",
                "php": "^7.1",
                "symfony/console": "~2.8|~3.3|~4.0"
            },
            "require-dev": {
                "laravel/framework": "5.7.*",
                "nunomaduro/larastan": "^0.3.0",
                "phpstan/phpstan": "^0.10",
                "phpunit/phpunit": "~7.3"
            },
            "type": "library",
            "extra": {
                "laravel": {
                    "providers": [
                        "NunoMaduro\\Collision\\Adapters\\Laravel\\CollisionServiceProvider"
                    ]
                }
            },
            "autoload": {
                "psr-4": {
                    "NunoMaduro\\Collision\\": "src/"
                }
            },
            "notification-url": "https://packagist.org/downloads/",
            "license": [
                "MIT"
            ],
            "authors": [
                {
                    "name": "Nuno Maduro",
                    "email": "enunomaduro@gmail.com"
                }
            ],
            "description": "Cli error handling for console/command-line PHP applications.",
            "keywords": [
                "artisan",
                "cli",
                "command-line",
                "console",
                "error",
                "handling",
                "laravel",
                "laravel-zero",
                "php",
                "symfony"
            ],
            "time": "2018-11-21T21:40:54+00:00"
        },
        {
            "name": "phar-io/manifest",
            "version": "1.0.3",
            "source": {
                "type": "git",
                "url": "https://github.com/phar-io/manifest.git",
                "reference": "7761fcacf03b4d4f16e7ccb606d4879ca431fcf4"
            },
            "dist": {
                "type": "zip",
                "url": "https://api.github.com/repos/phar-io/manifest/zipball/7761fcacf03b4d4f16e7ccb606d4879ca431fcf4",
                "reference": "7761fcacf03b4d4f16e7ccb606d4879ca431fcf4",
                "shasum": ""
            },
            "require": {
                "ext-dom": "*",
                "ext-phar": "*",
                "phar-io/version": "^2.0",
                "php": "^5.6 || ^7.0"
            },
            "type": "library",
            "extra": {
                "branch-alias": {
                    "dev-master": "1.0.x-dev"
                }
            },
            "autoload": {
                "classmap": [
                    "src/"
                ]
            },
            "notification-url": "https://packagist.org/downloads/",
            "license": [
                "BSD-3-Clause"
            ],
            "authors": [
                {
                    "name": "Arne Blankerts",
                    "email": "arne@blankerts.de",
                    "role": "Developer"
                },
                {
                    "name": "Sebastian Heuer",
                    "email": "sebastian@phpeople.de",
                    "role": "Developer"
                },
                {
                    "name": "Sebastian Bergmann",
                    "email": "sebastian@phpunit.de",
                    "role": "Developer"
                }
            ],
            "description": "Component for reading phar.io manifest information from a PHP Archive (PHAR)",
            "time": "2018-07-08T19:23:20+00:00"
        },
        {
            "name": "phar-io/version",
            "version": "2.0.1",
            "source": {
                "type": "git",
                "url": "https://github.com/phar-io/version.git",
                "reference": "45a2ec53a73c70ce41d55cedef9063630abaf1b6"
            },
            "dist": {
                "type": "zip",
                "url": "https://api.github.com/repos/phar-io/version/zipball/45a2ec53a73c70ce41d55cedef9063630abaf1b6",
                "reference": "45a2ec53a73c70ce41d55cedef9063630abaf1b6",
                "shasum": ""
            },
            "require": {
                "php": "^5.6 || ^7.0"
            },
            "type": "library",
            "autoload": {
                "classmap": [
                    "src/"
                ]
            },
            "notification-url": "https://packagist.org/downloads/",
            "license": [
                "BSD-3-Clause"
            ],
            "authors": [
                {
                    "name": "Arne Blankerts",
                    "email": "arne@blankerts.de",
                    "role": "Developer"
                },
                {
                    "name": "Sebastian Heuer",
                    "email": "sebastian@phpeople.de",
                    "role": "Developer"
                },
                {
                    "name": "Sebastian Bergmann",
                    "email": "sebastian@phpunit.de",
                    "role": "Developer"
                }
            ],
            "description": "Library for handling version information and constraints",
            "time": "2018-07-08T19:19:57+00:00"
        },
        {
            "name": "php-cs-fixer/diff",
            "version": "v1.3.0",
            "source": {
                "type": "git",
                "url": "https://github.com/PHP-CS-Fixer/diff.git",
                "reference": "78bb099e9c16361126c86ce82ec4405ebab8e756"
            },
            "dist": {
                "type": "zip",
                "url": "https://api.github.com/repos/PHP-CS-Fixer/diff/zipball/78bb099e9c16361126c86ce82ec4405ebab8e756",
                "reference": "78bb099e9c16361126c86ce82ec4405ebab8e756",
                "shasum": ""
            },
            "require": {
                "php": "^5.6 || ^7.0"
            },
            "require-dev": {
                "phpunit/phpunit": "^5.7.23 || ^6.4.3",
                "symfony/process": "^3.3"
            },
            "type": "library",
            "autoload": {
                "classmap": [
                    "src/"
                ]
            },
            "notification-url": "https://packagist.org/downloads/",
            "license": [
                "BSD-3-Clause"
            ],
            "authors": [
                {
                    "name": "Kore Nordmann",
                    "email": "mail@kore-nordmann.de"
                },
                {
                    "name": "Sebastian Bergmann",
                    "email": "sebastian@phpunit.de"
                },
                {
                    "name": "SpacePossum"
                }
            ],
            "description": "sebastian/diff v2 backport support for PHP5.6",
            "homepage": "https://github.com/PHP-CS-Fixer",
            "keywords": [
                "diff"
            ],
            "time": "2018-02-15T16:58:55+00:00"
        },
        {
            "name": "php-mock/php-mock",
            "version": "2.0.0",
            "source": {
                "type": "git",
                "url": "https://github.com/php-mock/php-mock.git",
                "reference": "22d297231118e6fd5b9db087fbe1ef866c2b95d2"
            },
            "dist": {
                "type": "zip",
                "url": "https://api.github.com/repos/php-mock/php-mock/zipball/22d297231118e6fd5b9db087fbe1ef866c2b95d2",
                "reference": "22d297231118e6fd5b9db087fbe1ef866c2b95d2",
                "shasum": ""
            },
            "require": {
                "php": ">=5.6",
                "phpunit/php-text-template": "^1"
            },
            "replace": {
                "malkusch/php-mock": "*"
            },
            "require-dev": {
                "phpunit/phpunit": "^5.7"
            },
            "suggest": {
                "php-mock/php-mock-phpunit": "Allows integration into PHPUnit testcase with the trait PHPMock."
            },
            "type": "library",
            "autoload": {
                "psr-4": {
                    "phpmock\\": [
                        "classes/",
                        "tests/"
                    ]
                }
            },
            "notification-url": "https://packagist.org/downloads/",
            "license": [
                "WTFPL"
            ],
            "authors": [
                {
                    "name": "Markus Malkusch",
                    "email": "markus@malkusch.de",
                    "homepage": "http://markus.malkusch.de",
                    "role": "Developer"
                }
            ],
            "description": "PHP-Mock can mock built-in PHP functions (e.g. time()). PHP-Mock relies on PHP's namespace fallback policy. No further extension is needed.",
            "homepage": "https://github.com/php-mock/php-mock",
            "keywords": [
                "BDD",
                "TDD",
                "function",
                "mock",
                "stub",
                "test",
                "test double"
            ],
            "time": "2017-02-17T20:52:52+00:00"
        },
        {
            "name": "php-mock/php-mock-integration",
            "version": "2.0.0",
            "source": {
                "type": "git",
                "url": "https://github.com/php-mock/php-mock-integration.git",
                "reference": "5a0d7d7755f823bc2a230cfa45058b40f9013bc4"
            },
            "dist": {
                "type": "zip",
                "url": "https://api.github.com/repos/php-mock/php-mock-integration/zipball/5a0d7d7755f823bc2a230cfa45058b40f9013bc4",
                "reference": "5a0d7d7755f823bc2a230cfa45058b40f9013bc4",
                "shasum": ""
            },
            "require": {
                "php": ">=5.6",
                "php-mock/php-mock": "^2",
                "phpunit/php-text-template": "^1"
            },
            "require-dev": {
                "phpunit/phpunit": "^4|^5"
            },
            "type": "library",
            "autoload": {
                "psr-4": {
                    "phpmock\\integration\\": "classes/"
                }
            },
            "notification-url": "https://packagist.org/downloads/",
            "license": [
                "WTFPL"
            ],
            "authors": [
                {
                    "name": "Markus Malkusch",
                    "email": "markus@malkusch.de",
                    "homepage": "http://markus.malkusch.de",
                    "role": "Developer"
                }
            ],
            "description": "Integration package for PHP-Mock",
            "homepage": "https://github.com/php-mock/php-mock-integration",
            "keywords": [
                "BDD",
                "TDD",
                "function",
                "mock",
                "stub",
                "test",
                "test double"
            ],
            "time": "2017-02-17T21:31:34+00:00"
        },
        {
            "name": "php-mock/php-mock-phpunit",
            "version": "2.1.2",
            "source": {
                "type": "git",
                "url": "https://github.com/php-mock/php-mock-phpunit.git",
                "reference": "57b92e621f14c2c07a4567cd29ed4e87de0d2912"
            },
            "dist": {
                "type": "zip",
                "url": "https://api.github.com/repos/php-mock/php-mock-phpunit/zipball/57b92e621f14c2c07a4567cd29ed4e87de0d2912",
                "reference": "57b92e621f14c2c07a4567cd29ed4e87de0d2912",
                "shasum": ""
            },
            "require": {
                "php": ">=7",
                "php-mock/php-mock-integration": "^2",
                "phpunit/phpunit": "^6 || ^7"
            },
            "type": "library",
            "autoload": {
                "files": [
                    "autoload.php"
                ],
                "psr-4": {
                    "phpmock\\phpunit\\": "classes/"
                }
            },
            "notification-url": "https://packagist.org/downloads/",
            "license": [
                "WTFPL"
            ],
            "authors": [
                {
                    "name": "Markus Malkusch",
                    "email": "markus@malkusch.de",
                    "homepage": "http://markus.malkusch.de",
                    "role": "Developer"
                }
            ],
            "description": "Mock built-in PHP functions (e.g. time()) with PHPUnit. This package relies on PHP's namespace fallback policy. No further extension is needed.",
            "homepage": "https://github.com/php-mock/php-mock-phpunit",
            "keywords": [
                "BDD",
                "TDD",
                "function",
                "mock",
                "phpunit",
                "stub",
                "test",
                "test double"
            ],
            "time": "2018-10-07T14:38:37+00:00"
        },
        {
            "name": "phpdocumentor/reflection-common",
            "version": "1.0.1",
            "source": {
                "type": "git",
                "url": "https://github.com/phpDocumentor/ReflectionCommon.git",
                "reference": "21bdeb5f65d7ebf9f43b1b25d404f87deab5bfb6"
            },
            "dist": {
                "type": "zip",
                "url": "https://api.github.com/repos/phpDocumentor/ReflectionCommon/zipball/21bdeb5f65d7ebf9f43b1b25d404f87deab5bfb6",
                "reference": "21bdeb5f65d7ebf9f43b1b25d404f87deab5bfb6",
                "shasum": ""
            },
            "require": {
                "php": ">=5.5"
            },
            "require-dev": {
                "phpunit/phpunit": "^4.6"
            },
            "type": "library",
            "extra": {
                "branch-alias": {
                    "dev-master": "1.0.x-dev"
                }
            },
            "autoload": {
                "psr-4": {
                    "phpDocumentor\\Reflection\\": [
                        "src"
                    ]
                }
            },
            "notification-url": "https://packagist.org/downloads/",
            "license": [
                "MIT"
            ],
            "authors": [
                {
                    "name": "Jaap van Otterdijk",
                    "email": "opensource@ijaap.nl"
                }
            ],
            "description": "Common reflection classes used by phpdocumentor to reflect the code structure",
            "homepage": "http://www.phpdoc.org",
            "keywords": [
                "FQSEN",
                "phpDocumentor",
                "phpdoc",
                "reflection",
                "static analysis"
            ],
            "time": "2017-09-11T18:02:19+00:00"
        },
        {
            "name": "phpdocumentor/reflection-docblock",
            "version": "4.3.0",
            "source": {
                "type": "git",
                "url": "https://github.com/phpDocumentor/ReflectionDocBlock.git",
                "reference": "94fd0001232e47129dd3504189fa1c7225010d08"
            },
            "dist": {
                "type": "zip",
                "url": "https://api.github.com/repos/phpDocumentor/ReflectionDocBlock/zipball/94fd0001232e47129dd3504189fa1c7225010d08",
                "reference": "94fd0001232e47129dd3504189fa1c7225010d08",
                "shasum": ""
            },
            "require": {
                "php": "^7.0",
                "phpdocumentor/reflection-common": "^1.0.0",
                "phpdocumentor/type-resolver": "^0.4.0",
                "webmozart/assert": "^1.0"
            },
            "require-dev": {
                "doctrine/instantiator": "~1.0.5",
                "mockery/mockery": "^1.0",
                "phpunit/phpunit": "^6.4"
            },
            "type": "library",
            "extra": {
                "branch-alias": {
                    "dev-master": "4.x-dev"
                }
            },
            "autoload": {
                "psr-4": {
                    "phpDocumentor\\Reflection\\": [
                        "src/"
                    ]
                }
            },
            "notification-url": "https://packagist.org/downloads/",
            "license": [
                "MIT"
            ],
            "authors": [
                {
                    "name": "Mike van Riel",
                    "email": "me@mikevanriel.com"
                }
            ],
            "description": "With this component, a library can provide support for annotations via DocBlocks or otherwise retrieve information that is embedded in a DocBlock.",
            "time": "2017-11-30T07:14:17+00:00"
        },
        {
            "name": "phpdocumentor/type-resolver",
            "version": "0.4.0",
            "source": {
                "type": "git",
                "url": "https://github.com/phpDocumentor/TypeResolver.git",
                "reference": "9c977708995954784726e25d0cd1dddf4e65b0f7"
            },
            "dist": {
                "type": "zip",
                "url": "https://api.github.com/repos/phpDocumentor/TypeResolver/zipball/9c977708995954784726e25d0cd1dddf4e65b0f7",
                "reference": "9c977708995954784726e25d0cd1dddf4e65b0f7",
                "shasum": ""
            },
            "require": {
                "php": "^5.5 || ^7.0",
                "phpdocumentor/reflection-common": "^1.0"
            },
            "require-dev": {
                "mockery/mockery": "^0.9.4",
                "phpunit/phpunit": "^5.2||^4.8.24"
            },
            "type": "library",
            "extra": {
                "branch-alias": {
                    "dev-master": "1.0.x-dev"
                }
            },
            "autoload": {
                "psr-4": {
                    "phpDocumentor\\Reflection\\": [
                        "src/"
                    ]
                }
            },
            "notification-url": "https://packagist.org/downloads/",
            "license": [
                "MIT"
            ],
            "authors": [
                {
                    "name": "Mike van Riel",
                    "email": "me@mikevanriel.com"
                }
            ],
            "time": "2017-07-14T14:27:02+00:00"
        },
        {
            "name": "phpspec/prophecy",
            "version": "1.8.0",
            "source": {
                "type": "git",
                "url": "https://github.com/phpspec/prophecy.git",
                "reference": "4ba436b55987b4bf311cb7c6ba82aa528aac0a06"
            },
            "dist": {
                "type": "zip",
                "url": "https://api.github.com/repos/phpspec/prophecy/zipball/4ba436b55987b4bf311cb7c6ba82aa528aac0a06",
                "reference": "4ba436b55987b4bf311cb7c6ba82aa528aac0a06",
                "shasum": ""
            },
            "require": {
                "doctrine/instantiator": "^1.0.2",
                "php": "^5.3|^7.0",
                "phpdocumentor/reflection-docblock": "^2.0|^3.0.2|^4.0",
                "sebastian/comparator": "^1.1|^2.0|^3.0",
                "sebastian/recursion-context": "^1.0|^2.0|^3.0"
            },
            "require-dev": {
                "phpspec/phpspec": "^2.5|^3.2",
                "phpunit/phpunit": "^4.8.35 || ^5.7 || ^6.5 || ^7.1"
            },
            "type": "library",
            "extra": {
                "branch-alias": {
                    "dev-master": "1.8.x-dev"
                }
            },
            "autoload": {
                "psr-0": {
                    "Prophecy\\": "src/"
                }
            },
            "notification-url": "https://packagist.org/downloads/",
            "license": [
                "MIT"
            ],
            "authors": [
                {
                    "name": "Konstantin Kudryashov",
                    "email": "ever.zet@gmail.com",
                    "homepage": "http://everzet.com"
                },
                {
                    "name": "Marcello Duarte",
                    "email": "marcello.duarte@gmail.com"
                }
            ],
            "description": "Highly opinionated mocking framework for PHP 5.3+",
            "homepage": "https://github.com/phpspec/prophecy",
            "keywords": [
                "Double",
                "Dummy",
                "fake",
                "mock",
                "spy",
                "stub"
            ],
            "time": "2018-08-05T17:53:17+00:00"
        },
        {
            "name": "phpunit/php-code-coverage",
            "version": "6.1.4",
            "source": {
                "type": "git",
                "url": "https://github.com/sebastianbergmann/php-code-coverage.git",
                "reference": "807e6013b00af69b6c5d9ceb4282d0393dbb9d8d"
            },
            "dist": {
                "type": "zip",
                "url": "https://api.github.com/repos/sebastianbergmann/php-code-coverage/zipball/807e6013b00af69b6c5d9ceb4282d0393dbb9d8d",
                "reference": "807e6013b00af69b6c5d9ceb4282d0393dbb9d8d",
                "shasum": ""
            },
            "require": {
                "ext-dom": "*",
                "ext-xmlwriter": "*",
                "php": "^7.1",
                "phpunit/php-file-iterator": "^2.0",
                "phpunit/php-text-template": "^1.2.1",
                "phpunit/php-token-stream": "^3.0",
                "sebastian/code-unit-reverse-lookup": "^1.0.1",
                "sebastian/environment": "^3.1 || ^4.0",
                "sebastian/version": "^2.0.1",
                "theseer/tokenizer": "^1.1"
            },
            "require-dev": {
                "phpunit/phpunit": "^7.0"
            },
            "suggest": {
                "ext-xdebug": "^2.6.0"
            },
            "type": "library",
            "extra": {
                "branch-alias": {
                    "dev-master": "6.1-dev"
                }
            },
            "autoload": {
                "classmap": [
                    "src/"
                ]
            },
            "notification-url": "https://packagist.org/downloads/",
            "license": [
                "BSD-3-Clause"
            ],
            "authors": [
                {
                    "name": "Sebastian Bergmann",
                    "role": "lead",
                    "email": "sebastian@phpunit.de"
                }
            ],
            "description": "Library that provides collection, processing, and rendering functionality for PHP code coverage information.",
            "homepage": "https://github.com/sebastianbergmann/php-code-coverage",
            "keywords": [
                "coverage",
                "testing",
                "xunit"
            ],
            "time": "2018-10-31T16:06:48+00:00"
        },
        {
            "name": "phpunit/php-file-iterator",
            "version": "2.0.2",
            "source": {
                "type": "git",
                "url": "https://github.com/sebastianbergmann/php-file-iterator.git",
                "reference": "050bedf145a257b1ff02746c31894800e5122946"
            },
            "dist": {
                "type": "zip",
                "url": "https://api.github.com/repos/sebastianbergmann/php-file-iterator/zipball/050bedf145a257b1ff02746c31894800e5122946",
                "reference": "050bedf145a257b1ff02746c31894800e5122946",
                "shasum": ""
            },
            "require": {
                "php": "^7.1"
            },
            "require-dev": {
                "phpunit/phpunit": "^7.1"
            },
            "type": "library",
            "extra": {
                "branch-alias": {
                    "dev-master": "2.0.x-dev"
                }
            },
            "autoload": {
                "classmap": [
                    "src/"
                ]
            },
            "notification-url": "https://packagist.org/downloads/",
            "license": [
                "BSD-3-Clause"
            ],
            "authors": [
                {
                    "name": "Sebastian Bergmann",
                    "email": "sebastian@phpunit.de",
                    "role": "lead"
                }
            ],
            "description": "FilterIterator implementation that filters files based on a list of suffixes.",
            "homepage": "https://github.com/sebastianbergmann/php-file-iterator/",
            "keywords": [
                "filesystem",
                "iterator"
            ],
            "time": "2018-09-13T20:33:42+00:00"
        },
        {
            "name": "phpunit/php-text-template",
            "version": "1.2.1",
            "source": {
                "type": "git",
                "url": "https://github.com/sebastianbergmann/php-text-template.git",
                "reference": "31f8b717e51d9a2afca6c9f046f5d69fc27c8686"
            },
            "dist": {
                "type": "zip",
                "url": "https://api.github.com/repos/sebastianbergmann/php-text-template/zipball/31f8b717e51d9a2afca6c9f046f5d69fc27c8686",
                "reference": "31f8b717e51d9a2afca6c9f046f5d69fc27c8686",
                "shasum": ""
            },
            "require": {
                "php": ">=5.3.3"
            },
            "type": "library",
            "autoload": {
                "classmap": [
                    "src/"
                ]
            },
            "notification-url": "https://packagist.org/downloads/",
            "license": [
                "BSD-3-Clause"
            ],
            "authors": [
                {
                    "name": "Sebastian Bergmann",
                    "email": "sebastian@phpunit.de",
                    "role": "lead"
                }
            ],
            "description": "Simple template engine.",
            "homepage": "https://github.com/sebastianbergmann/php-text-template/",
            "keywords": [
                "template"
            ],
            "time": "2015-06-21T13:50:34+00:00"
        },
        {
            "name": "phpunit/php-timer",
            "version": "2.0.0",
            "source": {
                "type": "git",
                "url": "https://github.com/sebastianbergmann/php-timer.git",
                "reference": "8b8454ea6958c3dee38453d3bd571e023108c91f"
            },
            "dist": {
                "type": "zip",
                "url": "https://api.github.com/repos/sebastianbergmann/php-timer/zipball/8b8454ea6958c3dee38453d3bd571e023108c91f",
                "reference": "8b8454ea6958c3dee38453d3bd571e023108c91f",
                "shasum": ""
            },
            "require": {
                "php": "^7.1"
            },
            "require-dev": {
                "phpunit/phpunit": "^7.0"
            },
            "type": "library",
            "extra": {
                "branch-alias": {
                    "dev-master": "2.0-dev"
                }
            },
            "autoload": {
                "classmap": [
                    "src/"
                ]
            },
            "notification-url": "https://packagist.org/downloads/",
            "license": [
                "BSD-3-Clause"
            ],
            "authors": [
                {
                    "name": "Sebastian Bergmann",
                    "email": "sebastian@phpunit.de",
                    "role": "lead"
                }
            ],
            "description": "Utility class for timing",
            "homepage": "https://github.com/sebastianbergmann/php-timer/",
            "keywords": [
                "timer"
            ],
            "time": "2018-02-01T13:07:23+00:00"
        },
        {
            "name": "phpunit/php-token-stream",
            "version": "3.0.1",
            "source": {
                "type": "git",
                "url": "https://github.com/sebastianbergmann/php-token-stream.git",
                "reference": "c99e3be9d3e85f60646f152f9002d46ed7770d18"
            },
            "dist": {
                "type": "zip",
                "url": "https://api.github.com/repos/sebastianbergmann/php-token-stream/zipball/c99e3be9d3e85f60646f152f9002d46ed7770d18",
                "reference": "c99e3be9d3e85f60646f152f9002d46ed7770d18",
                "shasum": ""
            },
            "require": {
                "ext-tokenizer": "*",
                "php": "^7.1"
            },
            "require-dev": {
                "phpunit/phpunit": "^7.0"
            },
            "type": "library",
            "extra": {
                "branch-alias": {
                    "dev-master": "3.0-dev"
                }
            },
            "autoload": {
                "classmap": [
                    "src/"
                ]
            },
            "notification-url": "https://packagist.org/downloads/",
            "license": [
                "BSD-3-Clause"
            ],
            "authors": [
                {
                    "name": "Sebastian Bergmann",
                    "email": "sebastian@phpunit.de"
                }
            ],
            "description": "Wrapper around PHP's tokenizer extension.",
            "homepage": "https://github.com/sebastianbergmann/php-token-stream/",
            "keywords": [
                "tokenizer"
            ],
            "time": "2018-10-30T05:52:18+00:00"
        },
        {
            "name": "phpunit/phpunit",
            "version": "7.5.1",
            "source": {
                "type": "git",
                "url": "https://github.com/sebastianbergmann/phpunit.git",
                "reference": "c23d78776ad415d5506e0679723cb461d71f488f"
            },
            "dist": {
                "type": "zip",
                "url": "https://api.github.com/repos/sebastianbergmann/phpunit/zipball/c23d78776ad415d5506e0679723cb461d71f488f",
                "reference": "c23d78776ad415d5506e0679723cb461d71f488f",
                "shasum": ""
            },
            "require": {
                "doctrine/instantiator": "^1.1",
                "ext-dom": "*",
                "ext-json": "*",
                "ext-libxml": "*",
                "ext-mbstring": "*",
                "ext-xml": "*",
                "myclabs/deep-copy": "^1.7",
                "phar-io/manifest": "^1.0.2",
                "phar-io/version": "^2.0",
                "php": "^7.1",
                "phpspec/prophecy": "^1.7",
                "phpunit/php-code-coverage": "^6.0.7",
                "phpunit/php-file-iterator": "^2.0.1",
                "phpunit/php-text-template": "^1.2.1",
                "phpunit/php-timer": "^2.0",
                "sebastian/comparator": "^3.0",
                "sebastian/diff": "^3.0",
                "sebastian/environment": "^4.0",
                "sebastian/exporter": "^3.1",
                "sebastian/global-state": "^2.0",
                "sebastian/object-enumerator": "^3.0.3",
                "sebastian/resource-operations": "^2.0",
                "sebastian/version": "^2.0.1"
            },
            "conflict": {
                "phpunit/phpunit-mock-objects": "*"
            },
            "require-dev": {
                "ext-pdo": "*"
            },
            "suggest": {
                "ext-soap": "*",
                "ext-xdebug": "*",
                "phpunit/php-invoker": "^2.0"
            },
            "bin": [
                "phpunit"
            ],
            "type": "library",
            "extra": {
                "branch-alias": {
                    "dev-master": "7.5-dev"
                }
            },
            "autoload": {
                "classmap": [
                    "src/"
                ]
            },
            "notification-url": "https://packagist.org/downloads/",
            "license": [
                "BSD-3-Clause"
            ],
            "authors": [
                {
                    "name": "Sebastian Bergmann",
                    "role": "lead",
                    "email": "sebastian@phpunit.de"
                }
            ],
            "description": "The PHP Unit Testing framework.",
            "homepage": "https://phpunit.de/",
            "keywords": [
                "phpunit",
                "testing",
                "xunit"
            ],
            "time": "2018-12-12T07:20:32+00:00"
        },
        {
            "name": "sebastian/code-unit-reverse-lookup",
            "version": "1.0.1",
            "source": {
                "type": "git",
                "url": "https://github.com/sebastianbergmann/code-unit-reverse-lookup.git",
                "reference": "4419fcdb5eabb9caa61a27c7a1db532a6b55dd18"
            },
            "dist": {
                "type": "zip",
                "url": "https://api.github.com/repos/sebastianbergmann/code-unit-reverse-lookup/zipball/4419fcdb5eabb9caa61a27c7a1db532a6b55dd18",
                "reference": "4419fcdb5eabb9caa61a27c7a1db532a6b55dd18",
                "shasum": ""
            },
            "require": {
                "php": "^5.6 || ^7.0"
            },
            "require-dev": {
                "phpunit/phpunit": "^5.7 || ^6.0"
            },
            "type": "library",
            "extra": {
                "branch-alias": {
                    "dev-master": "1.0.x-dev"
                }
            },
            "autoload": {
                "classmap": [
                    "src/"
                ]
            },
            "notification-url": "https://packagist.org/downloads/",
            "license": [
                "BSD-3-Clause"
            ],
            "authors": [
                {
                    "name": "Sebastian Bergmann",
                    "email": "sebastian@phpunit.de"
                }
            ],
            "description": "Looks up which function or method a line of code belongs to",
            "homepage": "https://github.com/sebastianbergmann/code-unit-reverse-lookup/",
            "time": "2017-03-04T06:30:41+00:00"
        },
        {
            "name": "sebastian/comparator",
            "version": "3.0.2",
            "source": {
                "type": "git",
                "url": "https://github.com/sebastianbergmann/comparator.git",
                "reference": "5de4fc177adf9bce8df98d8d141a7559d7ccf6da"
            },
            "dist": {
                "type": "zip",
                "url": "https://api.github.com/repos/sebastianbergmann/comparator/zipball/5de4fc177adf9bce8df98d8d141a7559d7ccf6da",
                "reference": "5de4fc177adf9bce8df98d8d141a7559d7ccf6da",
                "shasum": ""
            },
            "require": {
                "php": "^7.1",
                "sebastian/diff": "^3.0",
                "sebastian/exporter": "^3.1"
            },
            "require-dev": {
                "phpunit/phpunit": "^7.1"
            },
            "type": "library",
            "extra": {
                "branch-alias": {
                    "dev-master": "3.0-dev"
                }
            },
            "autoload": {
                "classmap": [
                    "src/"
                ]
            },
            "notification-url": "https://packagist.org/downloads/",
            "license": [
                "BSD-3-Clause"
            ],
            "authors": [
                {
                    "name": "Jeff Welch",
                    "email": "whatthejeff@gmail.com"
                },
                {
                    "name": "Volker Dusch",
                    "email": "github@wallbash.com"
                },
                {
                    "name": "Bernhard Schussek",
                    "email": "bschussek@2bepublished.at"
                },
                {
                    "name": "Sebastian Bergmann",
                    "email": "sebastian@phpunit.de"
                }
            ],
            "description": "Provides the functionality to compare PHP values for equality",
            "homepage": "https://github.com/sebastianbergmann/comparator",
            "keywords": [
                "comparator",
                "compare",
                "equality"
            ],
            "time": "2018-07-12T15:12:46+00:00"
        },
        {
            "name": "sebastian/diff",
            "version": "3.0.1",
            "source": {
                "type": "git",
                "url": "https://github.com/sebastianbergmann/diff.git",
                "reference": "366541b989927187c4ca70490a35615d3fef2dce"
            },
            "dist": {
                "type": "zip",
                "url": "https://api.github.com/repos/sebastianbergmann/diff/zipball/366541b989927187c4ca70490a35615d3fef2dce",
                "reference": "366541b989927187c4ca70490a35615d3fef2dce",
                "shasum": ""
            },
            "require": {
                "php": "^7.1"
            },
            "require-dev": {
                "phpunit/phpunit": "^7.0",
                "symfony/process": "^2 || ^3.3 || ^4"
            },
            "type": "library",
            "extra": {
                "branch-alias": {
                    "dev-master": "3.0-dev"
                }
            },
            "autoload": {
                "classmap": [
                    "src/"
                ]
            },
            "notification-url": "https://packagist.org/downloads/",
            "license": [
                "BSD-3-Clause"
            ],
            "authors": [
                {
                    "name": "Kore Nordmann",
                    "email": "mail@kore-nordmann.de"
                },
                {
                    "name": "Sebastian Bergmann",
                    "email": "sebastian@phpunit.de"
                }
            ],
            "description": "Diff implementation",
            "homepage": "https://github.com/sebastianbergmann/diff",
            "keywords": [
                "diff",
                "udiff",
                "unidiff",
                "unified diff"
            ],
            "time": "2018-06-10T07:54:39+00:00"
        },
        {
            "name": "sebastian/environment",
            "version": "4.0.1",
            "source": {
                "type": "git",
                "url": "https://github.com/sebastianbergmann/environment.git",
                "reference": "febd209a219cea7b56ad799b30ebbea34b71eb8f"
            },
            "dist": {
                "type": "zip",
                "url": "https://api.github.com/repos/sebastianbergmann/environment/zipball/febd209a219cea7b56ad799b30ebbea34b71eb8f",
                "reference": "febd209a219cea7b56ad799b30ebbea34b71eb8f",
                "shasum": ""
            },
            "require": {
                "php": "^7.1"
            },
            "require-dev": {
                "phpunit/phpunit": "^7.4"
            },
            "type": "library",
            "extra": {
                "branch-alias": {
                    "dev-master": "4.0-dev"
                }
            },
            "autoload": {
                "classmap": [
                    "src/"
                ]
            },
            "notification-url": "https://packagist.org/downloads/",
            "license": [
                "BSD-3-Clause"
            ],
            "authors": [
                {
                    "name": "Sebastian Bergmann",
                    "email": "sebastian@phpunit.de"
                }
            ],
            "description": "Provides functionality to handle HHVM/PHP environments",
            "homepage": "http://www.github.com/sebastianbergmann/environment",
            "keywords": [
                "Xdebug",
                "environment",
                "hhvm"
            ],
            "time": "2018-11-25T09:31:21+00:00"
        },
        {
            "name": "sebastian/exporter",
            "version": "3.1.0",
            "source": {
                "type": "git",
                "url": "https://github.com/sebastianbergmann/exporter.git",
                "reference": "234199f4528de6d12aaa58b612e98f7d36adb937"
            },
            "dist": {
                "type": "zip",
                "url": "https://api.github.com/repos/sebastianbergmann/exporter/zipball/234199f4528de6d12aaa58b612e98f7d36adb937",
                "reference": "234199f4528de6d12aaa58b612e98f7d36adb937",
                "shasum": ""
            },
            "require": {
                "php": "^7.0",
                "sebastian/recursion-context": "^3.0"
            },
            "require-dev": {
                "ext-mbstring": "*",
                "phpunit/phpunit": "^6.0"
            },
            "type": "library",
            "extra": {
                "branch-alias": {
                    "dev-master": "3.1.x-dev"
                }
            },
            "autoload": {
                "classmap": [
                    "src/"
                ]
            },
            "notification-url": "https://packagist.org/downloads/",
            "license": [
                "BSD-3-Clause"
            ],
            "authors": [
                {
                    "name": "Jeff Welch",
                    "email": "whatthejeff@gmail.com"
                },
                {
                    "name": "Volker Dusch",
                    "email": "github@wallbash.com"
                },
                {
                    "name": "Bernhard Schussek",
                    "email": "bschussek@2bepublished.at"
                },
                {
                    "name": "Sebastian Bergmann",
                    "email": "sebastian@phpunit.de"
                },
                {
                    "name": "Adam Harvey",
                    "email": "aharvey@php.net"
                }
            ],
            "description": "Provides the functionality to export PHP variables for visualization",
            "homepage": "http://www.github.com/sebastianbergmann/exporter",
            "keywords": [
                "export",
                "exporter"
            ],
            "time": "2017-04-03T13:19:02+00:00"
        },
        {
            "name": "sebastian/global-state",
            "version": "2.0.0",
            "source": {
                "type": "git",
                "url": "https://github.com/sebastianbergmann/global-state.git",
                "reference": "e8ba02eed7bbbb9e59e43dedd3dddeff4a56b0c4"
            },
            "dist": {
                "type": "zip",
                "url": "https://api.github.com/repos/sebastianbergmann/global-state/zipball/e8ba02eed7bbbb9e59e43dedd3dddeff4a56b0c4",
                "reference": "e8ba02eed7bbbb9e59e43dedd3dddeff4a56b0c4",
                "shasum": ""
            },
            "require": {
                "php": "^7.0"
            },
            "require-dev": {
                "phpunit/phpunit": "^6.0"
            },
            "suggest": {
                "ext-uopz": "*"
            },
            "type": "library",
            "extra": {
                "branch-alias": {
                    "dev-master": "2.0-dev"
                }
            },
            "autoload": {
                "classmap": [
                    "src/"
                ]
            },
            "notification-url": "https://packagist.org/downloads/",
            "license": [
                "BSD-3-Clause"
            ],
            "authors": [
                {
                    "name": "Sebastian Bergmann",
                    "email": "sebastian@phpunit.de"
                }
            ],
            "description": "Snapshotting of global state",
            "homepage": "http://www.github.com/sebastianbergmann/global-state",
            "keywords": [
                "global state"
            ],
            "time": "2017-04-27T15:39:26+00:00"
        },
        {
            "name": "sebastian/object-enumerator",
            "version": "3.0.3",
            "source": {
                "type": "git",
                "url": "https://github.com/sebastianbergmann/object-enumerator.git",
                "reference": "7cfd9e65d11ffb5af41198476395774d4c8a84c5"
            },
            "dist": {
                "type": "zip",
                "url": "https://api.github.com/repos/sebastianbergmann/object-enumerator/zipball/7cfd9e65d11ffb5af41198476395774d4c8a84c5",
                "reference": "7cfd9e65d11ffb5af41198476395774d4c8a84c5",
                "shasum": ""
            },
            "require": {
                "php": "^7.0",
                "sebastian/object-reflector": "^1.1.1",
                "sebastian/recursion-context": "^3.0"
            },
            "require-dev": {
                "phpunit/phpunit": "^6.0"
            },
            "type": "library",
            "extra": {
                "branch-alias": {
                    "dev-master": "3.0.x-dev"
                }
            },
            "autoload": {
                "classmap": [
                    "src/"
                ]
            },
            "notification-url": "https://packagist.org/downloads/",
            "license": [
                "BSD-3-Clause"
            ],
            "authors": [
                {
                    "name": "Sebastian Bergmann",
                    "email": "sebastian@phpunit.de"
                }
            ],
            "description": "Traverses array structures and object graphs to enumerate all referenced objects",
            "homepage": "https://github.com/sebastianbergmann/object-enumerator/",
            "time": "2017-08-03T12:35:26+00:00"
        },
        {
            "name": "sebastian/object-reflector",
            "version": "1.1.1",
            "source": {
                "type": "git",
                "url": "https://github.com/sebastianbergmann/object-reflector.git",
                "reference": "773f97c67f28de00d397be301821b06708fca0be"
            },
            "dist": {
                "type": "zip",
                "url": "https://api.github.com/repos/sebastianbergmann/object-reflector/zipball/773f97c67f28de00d397be301821b06708fca0be",
                "reference": "773f97c67f28de00d397be301821b06708fca0be",
                "shasum": ""
            },
            "require": {
                "php": "^7.0"
            },
            "require-dev": {
                "phpunit/phpunit": "^6.0"
            },
            "type": "library",
            "extra": {
                "branch-alias": {
                    "dev-master": "1.1-dev"
                }
            },
            "autoload": {
                "classmap": [
                    "src/"
                ]
            },
            "notification-url": "https://packagist.org/downloads/",
            "license": [
                "BSD-3-Clause"
            ],
            "authors": [
                {
                    "name": "Sebastian Bergmann",
                    "email": "sebastian@phpunit.de"
                }
            ],
            "description": "Allows reflection of object attributes, including inherited and non-public ones",
            "homepage": "https://github.com/sebastianbergmann/object-reflector/",
            "time": "2017-03-29T09:07:27+00:00"
        },
        {
            "name": "sebastian/recursion-context",
            "version": "3.0.0",
            "source": {
                "type": "git",
                "url": "https://github.com/sebastianbergmann/recursion-context.git",
                "reference": "5b0cd723502bac3b006cbf3dbf7a1e3fcefe4fa8"
            },
            "dist": {
                "type": "zip",
                "url": "https://api.github.com/repos/sebastianbergmann/recursion-context/zipball/5b0cd723502bac3b006cbf3dbf7a1e3fcefe4fa8",
                "reference": "5b0cd723502bac3b006cbf3dbf7a1e3fcefe4fa8",
                "shasum": ""
            },
            "require": {
                "php": "^7.0"
            },
            "require-dev": {
                "phpunit/phpunit": "^6.0"
            },
            "type": "library",
            "extra": {
                "branch-alias": {
                    "dev-master": "3.0.x-dev"
                }
            },
            "autoload": {
                "classmap": [
                    "src/"
                ]
            },
            "notification-url": "https://packagist.org/downloads/",
            "license": [
                "BSD-3-Clause"
            ],
            "authors": [
                {
                    "name": "Jeff Welch",
                    "email": "whatthejeff@gmail.com"
                },
                {
                    "name": "Sebastian Bergmann",
                    "email": "sebastian@phpunit.de"
                },
                {
                    "name": "Adam Harvey",
                    "email": "aharvey@php.net"
                }
            ],
            "description": "Provides functionality to recursively process PHP variables",
            "homepage": "http://www.github.com/sebastianbergmann/recursion-context",
            "time": "2017-03-03T06:23:57+00:00"
        },
        {
            "name": "sebastian/resource-operations",
            "version": "2.0.1",
            "source": {
                "type": "git",
                "url": "https://github.com/sebastianbergmann/resource-operations.git",
                "reference": "4d7a795d35b889bf80a0cc04e08d77cedfa917a9"
            },
            "dist": {
                "type": "zip",
                "url": "https://api.github.com/repos/sebastianbergmann/resource-operations/zipball/4d7a795d35b889bf80a0cc04e08d77cedfa917a9",
                "reference": "4d7a795d35b889bf80a0cc04e08d77cedfa917a9",
                "shasum": ""
            },
            "require": {
                "php": "^7.1"
            },
            "type": "library",
            "extra": {
                "branch-alias": {
                    "dev-master": "2.0-dev"
                }
            },
            "autoload": {
                "classmap": [
                    "src/"
                ]
            },
            "notification-url": "https://packagist.org/downloads/",
            "license": [
                "BSD-3-Clause"
            ],
            "authors": [
                {
                    "name": "Sebastian Bergmann",
                    "email": "sebastian@phpunit.de"
                }
            ],
            "description": "Provides a list of PHP built-in functions that operate on resources",
            "homepage": "https://www.github.com/sebastianbergmann/resource-operations",
            "time": "2018-10-04T04:07:39+00:00"
        },
        {
            "name": "sebastian/version",
            "version": "2.0.1",
            "source": {
                "type": "git",
                "url": "https://github.com/sebastianbergmann/version.git",
                "reference": "99732be0ddb3361e16ad77b68ba41efc8e979019"
            },
            "dist": {
                "type": "zip",
                "url": "https://api.github.com/repos/sebastianbergmann/version/zipball/99732be0ddb3361e16ad77b68ba41efc8e979019",
                "reference": "99732be0ddb3361e16ad77b68ba41efc8e979019",
                "shasum": ""
            },
            "require": {
                "php": ">=5.6"
            },
            "type": "library",
            "extra": {
                "branch-alias": {
                    "dev-master": "2.0.x-dev"
                }
            },
            "autoload": {
                "classmap": [
                    "src/"
                ]
            },
            "notification-url": "https://packagist.org/downloads/",
            "license": [
                "BSD-3-Clause"
            ],
            "authors": [
                {
                    "name": "Sebastian Bergmann",
                    "email": "sebastian@phpunit.de",
                    "role": "lead"
                }
            ],
            "description": "Library that helps with managing the version number of Git-hosted PHP projects",
            "homepage": "https://github.com/sebastianbergmann/version",
            "time": "2016-10-03T07:35:21+00:00"
        },
        {
            "name": "seld/jsonlint",
            "version": "1.7.1",
            "source": {
                "type": "git",
                "url": "https://github.com/Seldaek/jsonlint.git",
                "reference": "d15f59a67ff805a44c50ea0516d2341740f81a38"
            },
            "dist": {
                "type": "zip",
                "url": "https://api.github.com/repos/Seldaek/jsonlint/zipball/d15f59a67ff805a44c50ea0516d2341740f81a38",
                "reference": "d15f59a67ff805a44c50ea0516d2341740f81a38",
                "shasum": ""
            },
            "require": {
                "php": "^5.3 || ^7.0"
            },
            "require-dev": {
                "phpunit/phpunit": "^4.8.35 || ^5.7 || ^6.0"
            },
            "bin": [
                "bin/jsonlint"
            ],
            "type": "library",
            "autoload": {
                "psr-4": {
                    "Seld\\JsonLint\\": "src/Seld/JsonLint/"
                }
            },
            "notification-url": "https://packagist.org/downloads/",
            "license": [
                "MIT"
            ],
            "authors": [
                {
                    "name": "Jordi Boggiano",
                    "email": "j.boggiano@seld.be",
                    "homepage": "http://seld.be"
                }
            ],
            "description": "JSON Linter",
            "keywords": [
                "json",
                "linter",
                "parser",
                "validator"
            ],
            "time": "2018-01-24T12:46:19+00:00"
        },
        {
            "name": "seld/phar-utils",
            "version": "1.0.1",
            "source": {
                "type": "git",
                "url": "https://github.com/Seldaek/phar-utils.git",
                "reference": "7009b5139491975ef6486545a39f3e6dad5ac30a"
            },
            "dist": {
                "type": "zip",
                "url": "https://api.github.com/repos/Seldaek/phar-utils/zipball/7009b5139491975ef6486545a39f3e6dad5ac30a",
                "reference": "7009b5139491975ef6486545a39f3e6dad5ac30a",
                "shasum": ""
            },
            "require": {
                "php": ">=5.3"
            },
            "type": "library",
            "extra": {
                "branch-alias": {
                    "dev-master": "1.x-dev"
                }
            },
            "autoload": {
                "psr-4": {
                    "Seld\\PharUtils\\": "src/"
                }
            },
            "notification-url": "https://packagist.org/downloads/",
            "license": [
                "MIT"
            ],
            "authors": [
                {
                    "name": "Jordi Boggiano",
                    "email": "j.boggiano@seld.be"
                }
            ],
            "description": "PHAR file format utilities, for when PHP phars you up",
            "keywords": [
                "phra"
            ],
            "time": "2015-10-13T18:44:15+00:00"
        },
        {
            "name": "symfony/filesystem",
            "version": "v4.2.1",
            "source": {
                "type": "git",
                "url": "https://github.com/symfony/filesystem.git",
                "reference": "2f4c8b999b3b7cadb2a69390b01af70886753710"
            },
            "dist": {
                "type": "zip",
                "url": "https://api.github.com/repos/symfony/filesystem/zipball/2f4c8b999b3b7cadb2a69390b01af70886753710",
                "reference": "2f4c8b999b3b7cadb2a69390b01af70886753710",
                "shasum": ""
            },
            "require": {
                "php": "^7.1.3",
                "symfony/polyfill-ctype": "~1.8"
            },
            "type": "library",
            "extra": {
                "branch-alias": {
                    "dev-master": "4.2-dev"
                }
            },
            "autoload": {
                "psr-4": {
                    "Symfony\\Component\\Filesystem\\": ""
                },
                "exclude-from-classmap": [
                    "/Tests/"
                ]
            },
            "notification-url": "https://packagist.org/downloads/",
            "license": [
                "MIT"
            ],
            "authors": [
                {
                    "name": "Fabien Potencier",
                    "email": "fabien@symfony.com"
                },
                {
                    "name": "Symfony Community",
                    "homepage": "https://symfony.com/contributors"
                }
            ],
            "description": "Symfony Filesystem Component",
            "homepage": "https://symfony.com",
            "time": "2018-11-11T19:52:12+00:00"
        },
        {
            "name": "symfony/options-resolver",
            "version": "v4.2.1",
            "source": {
                "type": "git",
                "url": "https://github.com/symfony/options-resolver.git",
                "reference": "a9c38e8a3da2c03b3e71fdffa6efb0bda51390ba"
            },
            "dist": {
                "type": "zip",
                "url": "https://api.github.com/repos/symfony/options-resolver/zipball/a9c38e8a3da2c03b3e71fdffa6efb0bda51390ba",
                "reference": "a9c38e8a3da2c03b3e71fdffa6efb0bda51390ba",
                "shasum": ""
            },
            "require": {
                "php": "^7.1.3"
            },
            "type": "library",
            "extra": {
                "branch-alias": {
                    "dev-master": "4.2-dev"
                }
            },
            "autoload": {
                "psr-4": {
                    "Symfony\\Component\\OptionsResolver\\": ""
                },
                "exclude-from-classmap": [
                    "/Tests/"
                ]
            },
            "notification-url": "https://packagist.org/downloads/",
            "license": [
                "MIT"
            ],
            "authors": [
                {
                    "name": "Fabien Potencier",
                    "email": "fabien@symfony.com"
                },
                {
                    "name": "Symfony Community",
                    "homepage": "https://symfony.com/contributors"
                }
            ],
            "description": "Symfony OptionsResolver Component",
            "homepage": "https://symfony.com",
            "keywords": [
                "config",
                "configuration",
                "options"
            ],
            "time": "2018-11-11T19:52:12+00:00"
        },
        {
            "name": "symfony/polyfill-php70",
            "version": "v1.10.0",
            "source": {
                "type": "git",
                "url": "https://github.com/symfony/polyfill-php70.git",
                "reference": "6b88000cdd431cd2e940caa2cb569201f3f84224"
            },
            "dist": {
                "type": "zip",
                "url": "https://api.github.com/repos/symfony/polyfill-php70/zipball/6b88000cdd431cd2e940caa2cb569201f3f84224",
                "reference": "6b88000cdd431cd2e940caa2cb569201f3f84224",
                "shasum": ""
            },
            "require": {
                "paragonie/random_compat": "~1.0|~2.0|~9.99",
                "php": ">=5.3.3"
            },
            "type": "library",
            "extra": {
                "branch-alias": {
                    "dev-master": "1.9-dev"
                }
            },
            "autoload": {
                "psr-4": {
                    "Symfony\\Polyfill\\Php70\\": ""
                },
                "files": [
                    "bootstrap.php"
                ],
                "classmap": [
                    "Resources/stubs"
                ]
            },
            "notification-url": "https://packagist.org/downloads/",
            "license": [
                "MIT"
            ],
            "authors": [
                {
                    "name": "Nicolas Grekas",
                    "email": "p@tchwork.com"
                },
                {
                    "name": "Symfony Community",
                    "homepage": "https://symfony.com/contributors"
                }
            ],
            "description": "Symfony polyfill backporting some PHP 7.0+ features to lower PHP versions",
            "homepage": "https://symfony.com",
            "keywords": [
                "compatibility",
                "polyfill",
                "portable",
                "shim"
            ],
            "time": "2018-09-21T06:26:08+00:00"
        },
        {
            "name": "symfony/stopwatch",
            "version": "v4.2.1",
            "source": {
                "type": "git",
                "url": "https://github.com/symfony/stopwatch.git",
                "reference": "ec076716412274e51f8a7ea675d9515e5c311123"
            },
            "dist": {
                "type": "zip",
                "url": "https://api.github.com/repos/symfony/stopwatch/zipball/ec076716412274e51f8a7ea675d9515e5c311123",
                "reference": "ec076716412274e51f8a7ea675d9515e5c311123",
                "shasum": ""
            },
            "require": {
                "php": "^7.1.3",
                "symfony/contracts": "^1.0"
            },
            "type": "library",
            "extra": {
                "branch-alias": {
                    "dev-master": "4.2-dev"
                }
            },
            "autoload": {
                "psr-4": {
                    "Symfony\\Component\\Stopwatch\\": ""
                },
                "exclude-from-classmap": [
                    "/Tests/"
                ]
            },
            "notification-url": "https://packagist.org/downloads/",
            "license": [
                "MIT"
            ],
            "authors": [
                {
                    "name": "Fabien Potencier",
                    "email": "fabien@symfony.com"
                },
                {
                    "name": "Symfony Community",
                    "homepage": "https://symfony.com/contributors"
                }
            ],
            "description": "Symfony Stopwatch Component",
            "homepage": "https://symfony.com",
            "time": "2018-11-11T19:52:12+00:00"
        },
        {
            "name": "symfony/yaml",
            "version": "v4.2.1",
            "source": {
                "type": "git",
                "url": "https://github.com/symfony/yaml.git",
                "reference": "c41175c801e3edfda90f32e292619d10c27103d7"
            },
            "dist": {
                "type": "zip",
                "url": "https://api.github.com/repos/symfony/yaml/zipball/c41175c801e3edfda90f32e292619d10c27103d7",
                "reference": "c41175c801e3edfda90f32e292619d10c27103d7",
                "shasum": ""
            },
            "require": {
                "php": "^7.1.3",
                "symfony/polyfill-ctype": "~1.8"
            },
            "conflict": {
                "symfony/console": "<3.4"
            },
            "require-dev": {
                "symfony/console": "~3.4|~4.0"
            },
            "suggest": {
                "symfony/console": "For validating YAML files using the lint command"
            },
            "type": "library",
            "extra": {
                "branch-alias": {
                    "dev-master": "4.2-dev"
                }
            },
            "autoload": {
                "psr-4": {
                    "Symfony\\Component\\Yaml\\": ""
                },
                "exclude-from-classmap": [
                    "/Tests/"
                ]
            },
            "notification-url": "https://packagist.org/downloads/",
            "license": [
                "MIT"
            ],
            "authors": [
                {
                    "name": "Fabien Potencier",
                    "email": "fabien@symfony.com"
                },
                {
                    "name": "Symfony Community",
                    "homepage": "https://symfony.com/contributors"
                }
            ],
            "description": "Symfony Yaml Component",
            "homepage": "https://symfony.com",
            "time": "2018-11-11T19:52:12+00:00"
        },
        {
            "name": "theseer/tokenizer",
            "version": "1.1.0",
            "source": {
                "type": "git",
                "url": "https://github.com/theseer/tokenizer.git",
                "reference": "cb2f008f3f05af2893a87208fe6a6c4985483f8b"
            },
            "dist": {
                "type": "zip",
                "url": "https://api.github.com/repos/theseer/tokenizer/zipball/cb2f008f3f05af2893a87208fe6a6c4985483f8b",
                "reference": "cb2f008f3f05af2893a87208fe6a6c4985483f8b",
                "shasum": ""
            },
            "require": {
                "ext-dom": "*",
                "ext-tokenizer": "*",
                "ext-xmlwriter": "*",
                "php": "^7.0"
            },
            "type": "library",
            "autoload": {
                "classmap": [
                    "src/"
                ]
            },
            "notification-url": "https://packagist.org/downloads/",
            "license": [
                "BSD-3-Clause"
            ],
            "authors": [
                {
                    "name": "Arne Blankerts",
                    "email": "arne@blankerts.de",
                    "role": "Developer"
                }
            ],
            "description": "A small library for converting tokenized PHP source code into XML and potentially other formats",
            "time": "2017-04-07T12:08:54+00:00"
        },
        {
            "name": "tightenco/ziggy",
            "version": "v0.5.0",
            "source": {
                "type": "git",
                "url": "https://github.com/tightenco/ziggy.git",
                "reference": "a289378d08ee16f573140820eae002cd1616e9ec"
            },
            "dist": {
                "type": "zip",
                "url": "https://api.github.com/repos/tightenco/ziggy/zipball/a289378d08ee16f573140820eae002cd1616e9ec",
                "reference": "a289378d08ee16f573140820eae002cd1616e9ec",
                "shasum": ""
            },
            "require": {
                "laravel/framework": "^5.4.29"
            },
            "require-dev": {
                "mikey179/vfsstream": "^1.6",
                "orchestra/testbench": "~3.4"
            },
            "type": "library",
            "extra": {
                "laravel": {
                    "providers": [
                        "Tightenco\\Ziggy\\ZiggyServiceProvider"
                    ]
                }
            },
            "autoload": {
                "psr-4": {
                    "Tightenco\\Ziggy\\": "src/"
                }
            },
            "notification-url": "https://packagist.org/downloads/",
            "license": [
                "MIT"
            ],
            "authors": [
                {
                    "name": "Matt Stauffer",
                    "email": "matt@tighten.co"
                },
                {
                    "name": "Daniel Coulbourne",
                    "email": "daniel@tighten.co"
                }
            ],
            "description": "Generates a Blade directive exporting all of your named Laravel routes. Also provides a nice route() helper function in JavaScript.",
            "time": "2017-10-30T07:55:42+00:00"
        }
    ],
    "aliases": [],
    "minimum-stability": "stable",
    "stability-flags": [],
    "prefer-stable": true,
    "prefer-lowest": false,
    "platform": {
        "php": ">=7.2",
        "ext-mbstring": "*",
        "ext-pdo_mysql": "*",
        "ext-zip": "*"
    },
    "platform-dev": []
}<|MERGE_RESOLUTION|>--- conflicted
+++ resolved
@@ -4,11 +4,7 @@
         "Read more about it at https://getcomposer.org/doc/01-basic-usage.md#installing-dependencies",
         "This file is @generated automatically"
     ],
-<<<<<<< HEAD
     "content-hash": "d16e45e7d2f27afca05914fa627726e7",
-=======
-    "content-hash": "175a2431d23dd32f79b42bbc8030ace1",
->>>>>>> bd587508
     "packages": [
         {
             "name": "appstract/laravel-blade-directives",
