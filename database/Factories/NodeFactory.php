--- conflicted
+++ resolved
@@ -25,17 +25,12 @@
         return [
             'uuid' => Uuid::uuid4()->toString(),
             'public' => true,
-<<<<<<< HEAD
-            'name' => $this->faker->firstName,
-            'fqdn' => $this->faker->ipv4,
+            'name' => $this->faker->unique()->firstName,
+            'fqdn' => $this->faker->unique()->ipv4,
             'listen_port_http' => 8080,
             'listen_port_sftp' => 2022,
             'public_port_http' => 8080,
             'public_port_sftp' => 2022,
-=======
-            'name' => $this->faker->unique()->firstName,
-            'fqdn' => $this->faker->unique()->ipv4,
->>>>>>> 682ca6ce
             'scheme' => 'http',
             'behind_proxy' => false,
             'memory' => 1024,
