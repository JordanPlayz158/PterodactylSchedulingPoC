--- conflicted
+++ resolved
@@ -21,11 +21,7 @@
     strategy:
       fail-fast: false
       matrix:
-<<<<<<< HEAD
-        php: [7.4]
-=======
         php: [7.4, 8.0]
->>>>>>> c449ca51
     name: PHP ${{ matrix.php }}
     steps:
       - name: checkout
@@ -63,9 +59,9 @@
         env:
           DB_CONNECTION: testing
           TESTING_DB_HOST: UNIT_NO_DB
-#      - name: execute integration tests
-#        run: vendor/bin/phpunit tests/Integration
-#        if: ${{ always() }}
-#        env:
-#          TESTING_DB_PORT: ${{ job.services.mysql.ports[3306] }}
-#          TESTING_DB_USERNAME: root+      - name: execute integration tests
+        run: vendor/bin/phpunit tests/Integration
+        if: ${{ always() }}
+        env:
+          TESTING_DB_PORT: ${{ job.services.mysql.ports[3306] }}
+          TESTING_DB_USERNAME: root