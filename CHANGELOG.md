--- conflicted
+++ resolved
@@ -9,12 +9,9 @@
 * Fixes the `store()` function on the locations API not working due to an incorrect return typehint.
 * Fixes daemon secrets not being able to be reset on a Node.
 * Fixes an issue where files were not editable due to missing URL encoding in the file manager.
-<<<<<<< HEAD
-=======
 * Fixed checking of language changes
 * Fixed Spigot egg not building versions other than `latest`.
 * Fixed the Forge egg install script.
->>>>>>> 90f7ecff
 
 ### Updated
 * Upgraded core to use Laravel `5.7.14`.
