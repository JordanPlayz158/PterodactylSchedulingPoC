--- conflicted
+++ resolved
@@ -49,15 +49,9 @@
         clearFlashes('backups');
         deleteBackup(uuid, backup.uuid)
             .then(() => mutate(data => ({
-<<<<<<< HEAD
                 ...data!,
                 items: data!.items.filter(b => b.uuid !== backup.uuid),
-                usedBackupCount: data!.usedBackupCount - 1,
-=======
-                ...data,
-                items: data.items.filter(b => b.uuid !== backup.uuid),
-                backupCount: data.backupCount - 1,
->>>>>>> 10b357b7
+                backupCount: data!.backupCount - 1,
             }), false))
             .catch(error => {
                 console.error(error);
