--- conflicted
+++ resolved
@@ -93,15 +93,9 @@
                     />
                 )}
                 <Portal>
-<<<<<<< HEAD
-                    <div className="fixed bottom-0 z-50 mb-6 flex w-full justify-center">
+                    <div className="pointer-events-none fixed bottom-0 z-50 mb-6 flex w-full justify-center">
                         <FadeTransition duration="duration-75" show={selectedFiles.length > 0} appear unmount>
                             <div className="pointer-events-auto flex items-center space-x-4 rounded bg-black/50 p-4">
-=======
-                    <div className={'pointer-events-none fixed bottom-0 mb-6 flex justify-center w-full z-50'}>
-                        <Fade timeout={75} in={selectedFiles.length > 0} unmountOnExit>
-                            <div css={tw`flex items-center space-x-4 pointer-events-auto rounded p-4 bg-black/50`}>
->>>>>>> 5a417e9a
                                 <Button onClick={() => setShowMove(true)}>Move</Button>
                                 <Button onClick={onClickCompress}>Archive</Button>
                                 <Button.Danger variant={Button.Variants.Secondary} onClick={() => setShowConfirm(true)}>
