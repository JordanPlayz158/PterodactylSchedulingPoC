--- conflicted
+++ resolved
@@ -47,12 +47,8 @@
 
 export default () => {
     const history = useHistory();
-<<<<<<< HEAD
-    const state = useLocation<State>().state;
-=======
     const { state } = useLocation<State>();
     const { id: scheduleId } = useParams<Params>();
->>>>>>> 010ef862
 
     const id = ServerContext.useStoreState(state => state.server.data!.id);
     const uuid = ServerContext.useStoreState(state => state.server.data!.uuid);
