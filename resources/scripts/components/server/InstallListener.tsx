import useWebsocketEvent from '@/plugins/useWebsocketEvent';
import { ServerContext } from '@/state/server';
import { SocketEvent } from '@/components/server/events';
import { mutate } from 'swr';
import { getDirectorySwrKey } from '@/plugins/useFileManagerSwr';

const InstallListener = () => {
    const uuid = ServerContext.useStoreState(state => state.server.data!.uuid);
    const getServer = ServerContext.useStoreActions(actions => actions.server.getServer);
    const setServerFromState = ServerContext.useStoreActions(actions => actions.server.setServerFromState);

<<<<<<< HEAD
    useWebsocketEvent(SocketEvent.BACKUP_RESTORE_COMPLETED, async () => {
        await mutate(undefined);
=======
    useWebsocketEvent(SocketEvent.BACKUP_RESTORE_COMPLETED, () => {
        mutate(getDirectorySwrKey(uuid, '/'), undefined);
>>>>>>> 8f0eda21
        setServerFromState(s => ({ ...s, status: null }));
    });

    // Listen for the installation completion event and then fire off a request to fetch the updated
    // server information. This allows the server to automatically become available to the user if they
    // just sit on the page.
    useWebsocketEvent(SocketEvent.INSTALL_COMPLETED, () => {
        getServer(uuid).catch(error => console.error(error));
    });

    // When we see the install started event immediately update the state to indicate such so that the
    // screens automatically update.
    useWebsocketEvent(SocketEvent.INSTALL_STARTED, () => {
        setServerFromState(s => ({ ...s, status: 'installing' }));
    });

    return null;
};

export default InstallListener;<|MERGE_RESOLUTION|>--- conflicted
+++ resolved
@@ -9,13 +9,8 @@
     const getServer = ServerContext.useStoreActions(actions => actions.server.getServer);
     const setServerFromState = ServerContext.useStoreActions(actions => actions.server.setServerFromState);
 
-<<<<<<< HEAD
     useWebsocketEvent(SocketEvent.BACKUP_RESTORE_COMPLETED, async () => {
-        await mutate(undefined);
-=======
-    useWebsocketEvent(SocketEvent.BACKUP_RESTORE_COMPLETED, () => {
-        mutate(getDirectorySwrKey(uuid, '/'), undefined);
->>>>>>> 8f0eda21
+        await mutate(getDirectorySwrKey(uuid, '/'), undefined);
         setServerFromState(s => ({ ...s, status: null }));
     });
 
