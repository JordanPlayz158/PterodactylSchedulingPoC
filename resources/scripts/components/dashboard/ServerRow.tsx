import React, { memo, useEffect, useRef, useState } from 'react';
import { FontAwesomeIcon } from '@fortawesome/react-fontawesome';
import { faEthernet, faHdd, faMemory, faMicrochip, faServer } from '@fortawesome/free-solid-svg-icons';
import { Link } from 'react-router-dom';
import { Server } from '@/api/server/getServer';
import getServerResourceUsage, { ServerPowerState, ServerStats } from '@/api/server/getServerResourceUsage';
<<<<<<< HEAD
import { bytesToHuman, megabytesToHuman } from '@/helpers';
import tw, { styled } from 'twin.macro';
=======
import { bytesToHuman, megabytesToHuman, formatIp } from '@/helpers';
import tw from 'twin.macro';
>>>>>>> f2e92d80
import GreyRowBox from '@/components/elements/GreyRowBox';
import Spinner from '@/components/elements/Spinner';
import isEqual from 'react-fast-compare';

// Determines if the current value is in an alarm threshold so we can show it in red rather
// than the more faded default style.
const isAlarmState = (current: number, limit: number): boolean => limit > 0 && (current / (limit * 1024 * 1024) >= 0.90);

const Icon = memo(styled(FontAwesomeIcon)<{ $alarm: boolean }>`
    ${props => props.$alarm ? tw`text-red-400` : tw`text-neutral-500`};
`, isEqual);

const IconDescription = styled.p<{ $alarm: boolean }>`
    ${tw`text-sm ml-2`};
    ${props => props.$alarm ? tw`text-white` : tw`text-neutral-400`};
`;

const StatusIndicatorBox = styled(GreyRowBox)<{ $status: ServerPowerState | undefined }>`
    ${tw`grid grid-cols-12 gap-4 relative`};

    & .status-bar {
        ${tw`w-2 bg-red-500 absolute right-0 z-20 rounded-full m-1 opacity-50 transition-all duration-150`};
        height: calc(100% - 0.5rem);

        ${({ $status }) => (!$status || $status === 'offline') ? tw`bg-red-500` : ($status === 'running' ? tw`bg-green-500` : tw`bg-yellow-500`)};
    }

    &:hover .status-bar {
        ${tw`opacity-75`};
    }
`;

export default ({ server, className }: { server: Server; className?: string }) => {
    const interval = useRef<number>(null);
    const [ isSuspended, setIsSuspended ] = useState(server.status === 'suspended');
    const [ stats, setStats ] = useState<ServerStats | null>(null);

    const getStats = () => getServerResourceUsage(server.uuid)
        .then(data => setStats(data))
        .catch(error => console.error(error));

    useEffect(() => {
        setIsSuspended(stats?.isSuspended || server.status === 'suspended');
    }, [ stats?.isSuspended, server.status ]);

    useEffect(() => {
        // Don't waste a HTTP request if there is nothing important to show to the user because
        // the server is suspended.
        if (isSuspended) return;

        getStats().then(() => {
            // @ts-ignore
            interval.current = setInterval(() => getStats(), 30000);
        });

        return () => {
            interval.current && clearInterval(interval.current);
        };
    }, [ isSuspended ]);

    const alarms = { cpu: false, memory: false, disk: false };
    if (stats) {
        alarms.cpu = server.limits.cpu === 0 ? false : (stats.cpuUsagePercent >= (server.limits.cpu * 0.9));
        alarms.memory = isAlarmState(stats.memoryUsageInBytes, server.limits.memory);
        alarms.disk = server.limits.disk === 0 ? false : isAlarmState(stats.diskUsageInBytes, server.limits.disk);
    }

    const diskLimit = server.limits.disk !== 0 ? megabytesToHuman(server.limits.disk) : 'Unlimited';
    const memoryLimit = server.limits.memory !== 0 ? megabytesToHuman(server.limits.memory) : 'Unlimited';
    const cpuLimit = server.limits.cpu !== 0 ? server.limits.cpu + ' %' : 'Unlimited';

    return (
        <StatusIndicatorBox as={Link} to={`/server/${server.id}`} className={className} $status={stats?.status}>
            <div css={tw`flex items-center col-span-12 sm:col-span-5 lg:col-span-6`}>
                <div className={'icon'} css={tw`mr-4`}>
                    <FontAwesomeIcon icon={faServer}/>
                </div>
                <div>
                    <p css={tw`text-lg break-words`}>{server.name}</p>
                    {!!server.description &&
                    <p css={tw`text-sm text-neutral-300 break-words`}>{server.description}</p>
                    }
                </div>
            </div>
            <div css={tw`hidden lg:col-span-2 lg:flex ml-4 justify-end h-full`}>
                <FontAwesomeIcon icon={faEthernet} css={tw`text-neutral-500`}/>
                <p css={tw`text-sm text-neutral-400 ml-2`}>
                    {
                        server.allocations.filter(alloc => alloc.isDefault).map(allocation => (
                            <React.Fragment key={allocation.ip + allocation.port.toString()}>
                                {allocation.alias || formatIp(allocation.ip)}:{allocation.port}
                            </React.Fragment>
                        ))
                    }
                </p>
            </div>
            <div css={tw`hidden col-span-7 lg:col-span-4 sm:flex items-baseline justify-center`}>
                {(!stats || isSuspended) ?
                    isSuspended ?
                        <div css={tw`flex-1 text-center`}>
                            <span css={tw`bg-red-500 rounded px-2 py-1 text-red-100 text-xs`}>
                                {server.status === 'suspended' ? 'Suspended' : 'Connection Error'}
                            </span>
                        </div>
                        :
                        (server.isTransferring || server.status) ?
                            <div css={tw`flex-1 text-center`}>
                                <span css={tw`bg-neutral-500 rounded px-2 py-1 text-neutral-100 text-xs`}>
                                    {server.isTransferring ?
                                        'Transferring'
                                        :
                                        server.status === 'installing' ? 'Installing' : (
                                            server.status === 'restoring_backup' ?
                                                'Restoring Backup'
                                                :
                                                'Unavailable'
                                        )
                                    }
                                </span>
                            </div>
                            :
                            <Spinner size={'small'}/>
                    :
                    <React.Fragment>
                        <div css={tw`flex-1 ml-4 sm:block hidden`}>
                            <div css={tw`flex justify-center`}>
                                <Icon icon={faMicrochip} $alarm={alarms.cpu}/>
                                <IconDescription $alarm={alarms.cpu}>
                                    {stats.cpuUsagePercent.toFixed(2)} %
                                </IconDescription>
                            </div>
                            <p css={tw`text-xs text-neutral-600 text-center mt-1`}>of {cpuLimit}</p>
                        </div>
                        <div css={tw`flex-1 ml-4 sm:block hidden`}>
                            <div css={tw`flex justify-center`}>
                                <Icon icon={faMemory} $alarm={alarms.memory}/>
                                <IconDescription $alarm={alarms.memory}>
                                    {bytesToHuman(stats.memoryUsageInBytes)}
                                </IconDescription>
                            </div>
                            <p css={tw`text-xs text-neutral-600 text-center mt-1`}>of {memoryLimit}</p>
                        </div>
                        <div css={tw`flex-1 ml-4 sm:block hidden`}>
                            <div css={tw`flex justify-center`}>
                                <Icon icon={faHdd} $alarm={alarms.disk}/>
                                <IconDescription $alarm={alarms.disk}>
                                    {bytesToHuman(stats.diskUsageInBytes)}
                                </IconDescription>
                            </div>
                            <p css={tw`text-xs text-neutral-600 text-center mt-1`}>of {diskLimit}</p>
                        </div>
                    </React.Fragment>
                }
            </div>
            <div className={'status-bar'}/>
        </StatusIndicatorBox>
    );
};<|MERGE_RESOLUTION|>--- conflicted
+++ resolved
@@ -4,13 +4,8 @@
 import { Link } from 'react-router-dom';
 import { Server } from '@/api/server/getServer';
 import getServerResourceUsage, { ServerPowerState, ServerStats } from '@/api/server/getServerResourceUsage';
-<<<<<<< HEAD
-import { bytesToHuman, megabytesToHuman } from '@/helpers';
+import { bytesToHuman, megabytesToHuman, formatIp } from '@/helpers';
 import tw, { styled } from 'twin.macro';
-=======
-import { bytesToHuman, megabytesToHuman, formatIp } from '@/helpers';
-import tw from 'twin.macro';
->>>>>>> f2e92d80
 import GreyRowBox from '@/components/elements/GreyRowBox';
 import Spinner from '@/components/elements/Spinner';
 import isEqual from 'react-fast-compare';
