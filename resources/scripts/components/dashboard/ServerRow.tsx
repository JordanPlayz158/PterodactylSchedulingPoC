--- conflicted
+++ resolved
@@ -5,14 +5,10 @@
 import { Server } from '@/api/server/getServer';
 import SpinnerOverlay from '@/components/elements/SpinnerOverlay';
 import getServerResourceUsage, { ServerStats } from '@/api/server/getServerResourceUsage';
-<<<<<<< HEAD
 import { bytesToHuman, megabytesToHuman } from '@/helpers';
-import classNames from 'classnames';
-=======
-import { bytesToHuman } from '@/helpers';
 import tw from 'twin.macro';
 import GreyRowBox from '@/components/elements/GreyRowBox';
->>>>>>> 34a46a38
+
 
 // Determines if the current value is in an alarm threshold so we can show it in red rather
 // than the more faded default style.
@@ -54,13 +50,9 @@
         alarms.memory = isAlarmState(stats.memoryUsageInBytes, server.limits.memory);
         alarms.disk = server.limits.disk === 0 ? false : isAlarmState(stats.diskUsageInBytes, server.limits.disk);
     }
-<<<<<<< HEAD
-    const disklimit = server.limits.disk != 0 ? megabytesToHuman(server.limits.disk) : "Unlimited";
-    const memorylimit = server.limits.memory != 0 ? megabytesToHuman(server.limits.memory) : "Unlimited";
-=======
-    const disklimit = server.limits.disk !== 0 ? bytesToHuman(server.limits.disk * 1000 * 1000) : 'Unlimited';
-    const memorylimit = server.limits.memory !== 0 ? bytesToHuman(server.limits.memory * 1000 * 1000) : 'Unlimited';
->>>>>>> 34a46a38
+
+    const disklimit = server.limits.disk !== 0 ? megabytesToHuman(server.limits.disk) : "Unlimited";
+    const memorylimit = server.limits.memory !== 0 ? megabytesToHuman(server.limits.memory) : "Unlimited";
 
     return (
         <GreyRowBox as={Link} to={`/server/${server.id}`}>
@@ -138,12 +130,8 @@
                                     {bytesToHuman(stats.memoryUsageInBytes)}
                                 </p>
                             </div>
-<<<<<<< HEAD
 
-                            <p className={'text-xs text-neutral-600 text-center mt-1'}>of {memorylimit}</p>
-=======
                             <p css={tw`text-xs text-neutral-600 text-center mt-1`}>of {memorylimit}</p>
->>>>>>> 34a46a38
                         </div>
                         <div css={tw`flex-1 ml-4`}>
                             <div css={tw`flex justify-center`}>
@@ -164,12 +152,8 @@
                                     {bytesToHuman(stats.diskUsageInBytes)}
                                 </p>
                             </div>
-<<<<<<< HEAD
 
-                            <p className={'text-xs text-neutral-600 text-center mt-1'}>of {disklimit}</p>
-=======
                             <p css={tw`text-xs text-neutral-600 text-center mt-1`}>of {disklimit}</p>
->>>>>>> 34a46a38
                         </div>
                     </React.Fragment>
                 }
