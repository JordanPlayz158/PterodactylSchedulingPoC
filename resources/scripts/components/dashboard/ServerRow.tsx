import React, { useEffect, useRef, useState } from 'react';
import { FontAwesomeIcon } from '@fortawesome/react-fontawesome';
import { faServer } from '@fortawesome/free-solid-svg-icons/faServer';
import { faEthernet } from '@fortawesome/free-solid-svg-icons/faEthernet';
import { faMicrochip } from '@fortawesome/free-solid-svg-icons/faMicrochip';
import { faMemory } from '@fortawesome/free-solid-svg-icons/faMemory';
import { faHdd } from '@fortawesome/free-solid-svg-icons/faHdd';
import { Link } from 'react-router-dom';
import { Server } from '@/api/server/getServer';
import SpinnerOverlay from '@/components/elements/SpinnerOverlay';
import getServerResourceUsage, { ServerStats } from '@/api/server/getServerResourceUsage';
import { bytesToHuman, megabytesToHuman } from '@/helpers';
import classNames from 'classnames';

// Determines if the current value is in an alarm threshold so we can show it in red rather
// than the more faded default style.
const isAlarmState = (current: number, limit: number): boolean => {
    const limitInBytes = limit * 1000 * 1000;

    return current / limitInBytes >= 0.90;
};

export default ({ server, className }: { server: Server; className: string | undefined }) => {
    const interval = useRef<number>(null);
    const [ stats, setStats ] = useState<ServerStats | null>(null);
    const [ statsError, setStatsError ] = useState(false);

    const getStats = () => {
        setStatsError(false);
        return getServerResourceUsage(server.uuid)
            .then(data => setStats(data))
            .catch(error => {
                setStatsError(true);
                console.error(error);
            });
    };

    useEffect(() => {
        getStats().then(() => {
            // @ts-ignore
            interval.current = setInterval(() => getStats(), 20000);
        });

        return () => {
            interval.current && clearInterval(interval.current);
        };
    }, []);

    const alarms = { cpu: false, memory: false, disk: false };
    if (stats) {
        alarms.cpu = server.limits.cpu === 0 ? false : (stats.cpuUsagePercent >= (server.limits.cpu * 0.9));
        alarms.memory = isAlarmState(stats.memoryUsageInBytes, server.limits.memory);
        alarms.disk = server.limits.disk === 0 ? false : isAlarmState(stats.diskUsageInBytes, server.limits.disk);
    }
    const disklimit = server.limits.disk != 0 ? bytesToHuman(server.limits.disk * 1000 * 1000) : "Unlimited";
    const memorylimit = server.limits.memory != 0 ? bytesToHuman(server.limits.memory * 1000 * 1000) : "Unlimited";

    return (
        <Link to={`/server/${server.id}`} className={`grey-row-box cursor-pointer ${className}`}>
            <div className={'icon'}>
                <FontAwesomeIcon icon={faServer}/>
            </div>
            <div className={'flex-1 ml-4'}>
                <p className={'text-lg'}>{server.name}</p>
            </div>
            <div className={'w-1/4 overflow-hidden'}>
                <div className={'flex ml-4'}>
                    <FontAwesomeIcon icon={faEthernet} className={'text-neutral-500'}/>
                    <p className={'text-sm text-neutral-400 ml-2'}>
                        {
                            server.allocations.filter(alloc => alloc.default).map(allocation => (
                                <span key={allocation.ip + allocation.port.toString()}>{allocation.alias || allocation.ip}:{allocation.port}</span>
                            ))
                        }
                    </p>
                </div>
            </div>
            <div className={'w-1/3 flex items-baseline relative'}>
                {!stats ?
                    !statsError ?
                        <SpinnerOverlay size={'tiny'} visible={true} backgroundOpacity={0.25}/>
                        :
                        server.isInstalling ?
                            <div className={'flex-1 text-center'}>
                                <span className={'bg-neutral-500 rounded px-2 py-1 text-neutral-100 text-xs'}>
                                    Installing
                                </span>
                            </div>
                            :
                            <div className={'flex-1 text-center'}>
                                <span className={'bg-red-500 rounded px-2 py-1 text-red-100 text-xs'}>
                                    {server.isSuspended ? 'Suspended' : 'Connection Error'}
                                </span>
                            </div>
                    :
                    <React.Fragment>
                        <div className={'flex-1 flex ml-4 justify-center'}>
                            <FontAwesomeIcon
                                icon={faMicrochip}
                                className={classNames({
                                    'text-neutral-500': !alarms.cpu,
                                    'text-red-400': alarms.cpu,
                                })}
                            />
                            <p
                                className={classNames('text-sm ml-2', {
                                    'text-neutral-400': !alarms.cpu,
                                    'text-white': alarms.cpu,
                                })}
                            >
                                {stats.cpuUsagePercent} %
                            </p>
                        </div>
                        <div className={'flex-1 ml-4'}>
                            <div className={'flex justify-center'}>
                                <FontAwesomeIcon
                                    icon={faMemory}
                                    className={classNames({
                                        'text-neutral-500': !alarms.memory,
                                        'text-red-400': alarms.memory,
                                    })}
                                />
                                <p
                                    className={classNames('text-sm ml-2', {
                                        'text-neutral-400': !alarms.memory,
                                        'text-white': alarms.memory,
                                    })}
                                >
                                    {bytesToHuman(stats.memoryUsageInBytes)}
                                </p>
                            </div>
<<<<<<< HEAD
                            <p className={'text-xs text-neutral-600 text-center mt-1'}>of {megabytesToHuman(server.limits.memory)}</p>
=======
                            <p className={'text-xs text-neutral-600 text-center mt-1'}>of {memorylimit}</p>
>>>>>>> 7b75e7a6
                        </div>
                        <div className={'flex-1 ml-4'}>
                            <div className={'flex justify-center'}>
                                <FontAwesomeIcon
                                    icon={faHdd}
                                    className={classNames({
                                        'text-neutral-500': !alarms.disk,
                                        'text-red-400': alarms.disk,
                                    })}
                                />
                                <p
                                    className={classNames('text-sm ml-2', {
                                        'text-neutral-400': !alarms.disk,
                                        'text-white': alarms.disk,
                                    })}
                                >
                                    {bytesToHuman(stats.diskUsageInBytes)}
                                </p>
                            </div>
<<<<<<< HEAD
                            <p className={'text-xs text-neutral-600 text-center mt-1'}>
                                of {megabytesToHuman(server.limits.disk)}
                            </p>
=======
                            <p className={'text-xs text-neutral-600 text-center mt-1'}>of {disklimit}</p>
>>>>>>> 7b75e7a6
                        </div>
                    </React.Fragment>
                }
            </div>
        </Link>
    );
};<|MERGE_RESOLUTION|>--- conflicted
+++ resolved
@@ -15,7 +15,7 @@
 // Determines if the current value is in an alarm threshold so we can show it in red rather
 // than the more faded default style.
 const isAlarmState = (current: number, limit: number): boolean => {
-    const limitInBytes = limit * 1000 * 1000;
+    const limitInBytes = limit * 1024 * 1024;
 
     return current / limitInBytes >= 0.90;
 };
@@ -52,8 +52,8 @@
         alarms.memory = isAlarmState(stats.memoryUsageInBytes, server.limits.memory);
         alarms.disk = server.limits.disk === 0 ? false : isAlarmState(stats.diskUsageInBytes, server.limits.disk);
     }
-    const disklimit = server.limits.disk != 0 ? bytesToHuman(server.limits.disk * 1000 * 1000) : "Unlimited";
-    const memorylimit = server.limits.memory != 0 ? bytesToHuman(server.limits.memory * 1000 * 1000) : "Unlimited";
+    const disklimit = server.limits.disk != 0 ? megabytesToHuman(server.limits.disk) : "Unlimited";
+    const memorylimit = server.limits.memory != 0 ? megabytesToHuman(server.limits.memory) : "Unlimited";
 
     return (
         <Link to={`/server/${server.id}`} className={`grey-row-box cursor-pointer ${className}`}>
@@ -129,11 +129,8 @@
                                     {bytesToHuman(stats.memoryUsageInBytes)}
                                 </p>
                             </div>
-<<<<<<< HEAD
-                            <p className={'text-xs text-neutral-600 text-center mt-1'}>of {megabytesToHuman(server.limits.memory)}</p>
-=======
+
                             <p className={'text-xs text-neutral-600 text-center mt-1'}>of {memorylimit}</p>
->>>>>>> 7b75e7a6
                         </div>
                         <div className={'flex-1 ml-4'}>
                             <div className={'flex justify-center'}>
@@ -153,13 +150,8 @@
                                     {bytesToHuman(stats.diskUsageInBytes)}
                                 </p>
                             </div>
-<<<<<<< HEAD
-                            <p className={'text-xs text-neutral-600 text-center mt-1'}>
-                                of {megabytesToHuman(server.limits.disk)}
-                            </p>
-=======
+
                             <p className={'text-xs text-neutral-600 text-center mt-1'}>of {disklimit}</p>
->>>>>>> 7b75e7a6
                         </div>
                     </React.Fragment>
                 }
