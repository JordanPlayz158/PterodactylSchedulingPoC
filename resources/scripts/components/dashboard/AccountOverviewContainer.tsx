import React from 'react';
import ContentBox from '@/components/elements/ContentBox';
import UpdatePasswordForm from '@/components/dashboard/forms/UpdatePasswordForm';
import UpdateEmailAddressForm from '@/components/dashboard/forms/UpdateEmailAddressForm';
import ConfigureTwoFactorForm from '@/components/dashboard/forms/ConfigureTwoFactorForm';
import PageContentBlock from '@/components/elements/PageContentBlock';
import { useLocation } from 'react-router-dom';
import tw from 'twin.macro';
import { breakpoint } from '@/theme';
import styled from 'styled-components/macro';
import MessageBox from '@/components/MessageBox';
import { useLocation } from 'react-router-dom';

const Container = styled.div`
    ${tw`flex flex-wrap`};

    & > div {
        ${tw`w-full`};

        ${breakpoint('md')`
            width: calc(50% - 1rem);
        `}

        ${breakpoint('xl')`
            ${tw`w-auto flex-1`};
        `}
    }
`;

export default () => {
<<<<<<< HEAD
    const state = useLocation<{ twoFactorRedirect: boolean }>().state;
=======
    const { state } = useLocation<undefined | { twoFactorRedirect?: boolean }>();
>>>>>>> 9b46d590

    return (
        <PageContentBlock title={'Account Overview'}>
            {state?.twoFactorRedirect &&
            <MessageBox title={'2-Factor Required'} type={'error'}>
                Your account must have two-factor authentication enabled in order to continue.
            </MessageBox>
            }
            <Container css={[ tw`mb-10`, state?.twoFactorRedirect ? tw`mt-4` : tw`mt-10` ]}>
                <ContentBox title={'Update Password'} showFlashes={'account:password'}>
                    <UpdatePasswordForm/>
                </ContentBox>
                <ContentBox
                    css={tw`mt-8 md:mt-0 md:ml-8`}
                    title={'Update Email Address'}
                    showFlashes={'account:email'}
                >
                    <UpdateEmailAddressForm/>
                </ContentBox>
                <ContentBox css={tw`xl:ml-8 mt-8 xl:mt-0`} title={'Configure Two Factor'}>
                    <ConfigureTwoFactorForm/>
                </ContentBox>
            </Container>
        </PageContentBlock>
    );
};<|MERGE_RESOLUTION|>--- conflicted
+++ resolved
@@ -9,7 +9,6 @@
 import { breakpoint } from '@/theme';
 import styled from 'styled-components/macro';
 import MessageBox from '@/components/MessageBox';
-import { useLocation } from 'react-router-dom';
 
 const Container = styled.div`
     ${tw`flex flex-wrap`};
@@ -28,11 +27,7 @@
 `;
 
 export default () => {
-<<<<<<< HEAD
-    const state = useLocation<{ twoFactorRedirect: boolean }>().state;
-=======
     const { state } = useLocation<undefined | { twoFactorRedirect?: boolean }>();
->>>>>>> 9b46d590
 
     return (
         <PageContentBlock title={'Account Overview'}>
