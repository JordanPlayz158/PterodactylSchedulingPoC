import React from 'react';
import Can from '@/components/elements/Can';
<<<<<<< HEAD
import ScreenBlock from '@/components/screens/ScreenBlock';
=======
import { ServerError } from '@/components/elements/ScreenBlock';
>>>>>>> 00da092e

export interface RequireServerPermissionProps {
    permissions: string | string[]
}

const RequireServerPermission: React.FC<RequireServerPermissionProps> = ({ children, permissions }) => {
    return (
        <Can
            action={permissions}
            renderOnError={
                <ServerError
                    title={'Access Denied'}
                    message={'You do not have permission to access this page.'}
                />
            }
        >
            {children}
        </Can>
    );
};

export default RequireServerPermission;<|MERGE_RESOLUTION|>--- conflicted
+++ resolved
@@ -1,10 +1,6 @@
 import React from 'react';
 import Can from '@/components/elements/Can';
-<<<<<<< HEAD
-import ScreenBlock from '@/components/screens/ScreenBlock';
-=======
 import { ServerError } from '@/components/elements/ScreenBlock';
->>>>>>> 00da092e
 
 export interface RequireServerPermissionProps {
     permissions: string | string[]
