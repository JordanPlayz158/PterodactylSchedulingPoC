<template>
    <form class="bg-white shadow-lg rounded-lg pt-10 px-8 pb-6 mb-4 animate fadein" method="post"
          v-on:submit.prevent="submitToken"
    >
        <div class="flex flex-wrap -mx-3 mb-6">
            <div class="input-open">
                <input class="input" id="grid-code" type="number" name="token" aria-labelledby="grid-username" required
                       ref="code"
                       :class="{ 'has-content' : code.length > 0 }"
                       v-model="code"
                />
                <label for="grid-code">{{ $t('auth.two_factor.label') }}</label>
                <p class="text-grey-darker text-xs">{{ $t('auth.two_factor.label_help') }}</p>
            </div>
        </div>
        <div>
            <button class="btn btn-blue btn-jumbo" type="submit">
                {{ $t('auth.sign_in') }}
            </button>
        </div>
        <div class="pt-6 text-center">
            <router-link class="text-xs text-grey tracking-wide no-underline uppercase hover:text-grey-dark"
                         :to="{ name: 'login' }"
            >
                Back to Login
            </router-link>
        </div>
    </form>
</template>

<script>
    export default {
        name: "two-factor-form",
        data: function () {
            return {
                code: '',
            };
        },
        mounted: function () {
            if ((this.$route.query.token || '').length < 1) {
                return this.$router.push({ name: 'login' });
            }

            this.$refs.code.focus();
        },
        methods: {
            submitToken: function () {
                const self = this;

                self.clearFlashes();
                axios.post(this.route('auth.login-checkpoint'), {
                    confirmation_token: this.$route.query.token,
                    authentication_code: this.$data.code,
                })
                    .then(function (response) {
<<<<<<< HEAD
                        localStorage.setItem('token', response.data.token);
                        self.$store.dispatch('login');
=======
                        if (!(response.data instanceof Object)) {
                            throw new Error('An error was encountered while processing this login.');
                        }

                        localStorage.setItem('token', response.data.token);
                        self.$store.dispatch('login');

>>>>>>> ee9a3471
                        window.location = response.data.intended;
                    })
                    .catch(function (err) {
                        self.$store.dispatch('logout');
                        if (!err.response) {
                            return console.error(err);
                        }

                        const response = err.response;
                        if (response.data && _.isObject(response.data.errors)) {
                            response.data.errors.forEach(function (error) {
                                self.error(error.detail);
                            });
                            self.$router.push({ name: 'login' });
                        }
                    });
            }
        }
    }
</script><|MERGE_RESOLUTION|>--- conflicted
+++ resolved
@@ -53,10 +53,6 @@
                     authentication_code: this.$data.code,
                 })
                     .then(function (response) {
-<<<<<<< HEAD
-                        localStorage.setItem('token', response.data.token);
-                        self.$store.dispatch('login');
-=======
                         if (!(response.data instanceof Object)) {
                             throw new Error('An error was encountered while processing this login.');
                         }
@@ -64,7 +60,6 @@
                         localStorage.setItem('token', response.data.token);
                         self.$store.dispatch('login');
 
->>>>>>> ee9a3471
                         window.location = response.data.intended;
                     })
                     .catch(function (err) {
