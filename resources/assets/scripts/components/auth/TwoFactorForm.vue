<template>
    <form class="bg-white shadow-lg rounded-lg pt-10 px-8 pb-6 mb-4 animate fadein" method="post"
          v-on:submit.prevent="submitToken"
    >
        <div class="flex flex-wrap -mx-3 mb-6">
            <div class="input-open">
                <input class="input" id="grid-code" type="number" name="token" aria-labelledby="grid-username" required
                       ref="code"
                       :class="{ 'has-content' : code.length > 0 }"
                       v-model="code"
                />
                <label for="grid-code">{{ $t('auth.two_factor.label') }}</label>
                <p class="text-grey-darker text-xs">{{ $t('auth.two_factor.label_help') }}</p>
            </div>
        </div>
        <div>
            <button class="btn btn-blue btn-jumbo" type="submit">
                {{ $t('auth.sign_in') }}
            </button>
        </div>
        <div class="pt-6 text-center">
            <router-link class="text-xs text-grey tracking-wide no-underline uppercase hover:text-grey-dark"
                         :to="{ name: 'login' }"
            >
                Back to Login
            </router-link>
        </div>
    </form>
</template>

<script>
    export default {
        name: "two-factor-form",
        data: function () {
            return {
                code: '',
            };
        },
        mounted: function () {
            if ((this.$route.query.token || '').length < 1) {
                return this.$router.push({ name: 'login' });
            }

            this.$refs.code.focus();
        },
        methods: {
            submitToken: function () {
                const self = this;

                self.clearFlashes();
                axios.post(this.route('auth.login-checkpoint'), {
                    confirmation_token: this.$route.query.token,
                    authentication_code: this.$data.code,
                })
                    .then(function (response) {
<<<<<<< HEAD
                        localStorage.setItem('token', response.data.token);
                        self.$store.dispatch('login');
=======
                        if (!(response.data instanceof Object)) {
                            throw new Error('An error was encountered while processing this login.');
                        }

>>>>>>> 6005def7
                        window.location = response.data.intended;
                    })
                    .catch(function (err) {
                        self.$store.dispatch('logout');
                        if (!err.response) {
                            return console.error(err);
                        }

                        const response = err.response;
                        if (response.data && _.isObject(response.data.errors)) {
                            response.data.errors.forEach(function (error) {
                                self.error(error.detail);
                            });
                            self.$router.push({ name: 'login' });
                        }
                    });
            }
        }
    }
</script><|MERGE_RESOLUTION|>--- conflicted
+++ resolved
@@ -53,15 +53,13 @@
                     authentication_code: this.$data.code,
                 })
                     .then(function (response) {
-<<<<<<< HEAD
-                        localStorage.setItem('token', response.data.token);
-                        self.$store.dispatch('login');
-=======
                         if (!(response.data instanceof Object)) {
                             throw new Error('An error was encountered while processing this login.');
                         }
 
->>>>>>> 6005def7
+                        localStorage.setItem('token', response.data.token);
+                        self.$store.dispatch('login');
+
                         window.location = response.data.intended;
                     })
                     .catch(function (err) {
