--- conflicted
+++ resolved
@@ -7,14 +7,7 @@
                    ref="search"
             />
         </div>
-        <transition-group class="w-full m-auto mt-4 animate fadein sm:flex flex-wrap content-start">
-<<<<<<< HEAD
-            <router-link class="server-box" :to="{name: 'server', params: { id: server.uuidShort }}" :key="index" v-for="(server, index) in servers">
-                    <div class="content">
-                        <div class="float-right">
-                            <div class="indicator online"></div>
-=======
-            <div class="server-box" :key="index" v-for="(server, index) in servers.models">
+        <transition-group class="w-full m-auto mt-4 animate fadein sm:flex flex-wrap content-start"><div class="server-box" :key="index" v-for="(server, index) in servers.models">
                 <router-link :to="{ name: 'server', params: { id: server.identifier }}" class="content">
                     <div class="float-right">
                         <div class="indicator"></div>
@@ -27,7 +20,6 @@
                     <div class="mb-0 flex">
                         <div class="usage">
                             <div class="indicator-title">CPU</div>
->>>>>>> aa61afb5
                         </div>
                         <div class="mb-4">
                             <div class="text-black font-bold text-xl">{{ server.name }}</div>
@@ -50,16 +42,6 @@
                                 <span class="font-light text-sm">Mb</span>
                             </div>
                         </div>
-<<<<<<< HEAD
-                        <div class="flex items-center">
-                            <div class="text-sm">
-                                <p class="text-grey">{{ server.node_name }}</p>
-                                <p class="text-grey-dark">{{ server.allocation.ip }}:{{ server.allocation.port }}</p>
-                            </div>
-                        </div>
-                    </div>
-            </router-link>
-=======
                     </div>
                     <div class="flex items-center">
                         <div class="text-sm">
@@ -69,7 +51,6 @@
                     </div>
                 </router-link>
             </div>
->>>>>>> aa61afb5
         </transition-group>
     </div>
 </template>
