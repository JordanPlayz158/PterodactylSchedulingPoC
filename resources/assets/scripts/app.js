--- conflicted
+++ resolved
@@ -10,22 +10,12 @@
 import Locales from './../../../resources/lang/locales';
 import { flash } from './mixins/flash';
 
-import fontawesome from '@fortawesome/fontawesome';
-import faSolid from '@fortawesome/fontawesome-free-solid';
-import FontAwesomeIcon from '@fortawesome/vue-fontawesome';
-fontawesome.library.add(faSolid);
-
 import { routes } from './routes';
-<<<<<<< HEAD
 import createStore from './store';
-=======
-import storeData from './store/index.js';
->>>>>>> f971cdf9
 
 window.events = new Vue;
 window.Ziggy = Ziggy;
 
-<<<<<<< HEAD
 Vue.use(VueRouter);
 const router = new VueRouter({
     mode: 'history', routes
@@ -34,12 +24,8 @@
 Vue.use(Vuex);
 const store = createStore(router);
 
-=======
 Vue.config.productionTip = false;
-Vue.use(Vuex);
 
-const store = new Vuex.Store(storeData);
->>>>>>> f971cdf9
 const route = require('./../../../vendor/tightenco/ziggy/src/js/route').default;
 
 Vue.mixin({ methods: { route } });
@@ -50,17 +36,8 @@
 Vue.i18n.add('en', Locales.en);
 Vue.i18n.set('en');
 
-<<<<<<< HEAD
-Vue.component('font-awesome-icon', FontAwesomeIcon);
-
-=======
 if (module.hot) {
     module.hot.accept();
 }
 
-const router = new VueRouter({
-    mode: 'history', routes
-});
->>>>>>> f971cdf9
-
 const app = new Vue({ store, router }).$mount('#pterodactyl');