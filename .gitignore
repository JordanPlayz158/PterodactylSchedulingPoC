/vendor
*.DS_Store*
.env
<<<<<<< HEAD
.vagrant/*

composer.lock

Homestead.yaml
Vagrantfile
Vagrantfile

node_modules
yarn.lock
=======
node_modules
>>>>>>> c021872a
<|MERGE_RESOLUTION|>--- conflicted
+++ resolved
@@ -1,7 +1,6 @@
 /vendor
 *.DS_Store*
 .env
-<<<<<<< HEAD
 .vagrant/*
 
 composer.lock
@@ -12,6 +11,4 @@
 
 node_modules
 yarn.lock
-=======
-node_modules
->>>>>>> c021872a
+node_modules