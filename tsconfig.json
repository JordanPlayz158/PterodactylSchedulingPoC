--- conflicted
+++ resolved
@@ -1,25 +1,4 @@
 {
-<<<<<<< HEAD
-    "compilerOptions": {
-        "target": "es2015",
-        "module": "es2020",
-        "jsx": "react",
-        "moduleResolution": "node",
-        "lib": [
-            "es2015",
-            "dom"
-        ],
-        "strict": true,
-        "noEmit": true,
-        "sourceMap": true,
-        "noImplicitReturns": true,
-        "skipLibCheck": true,
-        "skipDefaultLibCheck": true,
-        "esModuleInterop": true,
-        "allowSyntheticDefaultImports": true,
-        "baseUrl": ".",
-        "importsNotUsedAsValues": "preserve",
-=======
     "$schema": "https://json.schemastore.org/tsconfig",
     "display": "Default",
     "compilerOptions": {
@@ -27,7 +6,6 @@
         "jsx": "react-jsx",
         "module": "ESNext",
         "target": "ES2019",
->>>>>>> 0b237071
         "paths": {
             "@/*": [
                 "./resources/scripts/*"
@@ -44,18 +22,6 @@
                 "name": "typescript-plugin-tw-template"
             }
         ],
-<<<<<<< HEAD
-        "typeRoots": [
-            "node_modules/@types"
-        ]
-    },
-    "include": [
-        "./resources/scripts/**/*"
-    ],
-    "exclude": [
-        "/node_modules/"
-    ]
-=======
 
         "allowJs": false,
         "allowSyntheticDefaultImports": true,
@@ -86,5 +52,4 @@
     },
     "include": ["./resources/scripts/**/*", "vite.config.ts"],
     "exclude": ["node_modules"]
->>>>>>> 0b237071
 }